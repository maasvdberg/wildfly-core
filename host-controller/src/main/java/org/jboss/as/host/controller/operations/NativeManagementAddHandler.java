--- conflicted
+++ resolved
@@ -69,7 +69,6 @@
         final boolean onDemand = context.isBooting();
         NativeManagementServices.installRemotingServicesIfNotInstalled(serviceTarget, hostControllerInfo.getLocalHostName(), context.getServiceRegistry(false), onDemand);
 
-<<<<<<< HEAD
         OptionMap options = createConnectorOptions(commonPolicy);
 
         final ServiceName nativeManagementInterfaceBinding = NetworkInterfaceService.JBOSS_NETWORK_INTERFACE.append(hostControllerInfo.getNativeManagementInterface());
@@ -79,13 +78,9 @@
             ROOT_LOGGER.nativeManagementInterfaceIsUnsecured();
         }
 
+        NativeManagementServices.installManagementWorkerService(serviceTarget, context.getServiceRegistry(false));
         ManagementRemotingServices.installDomainConnectorServices(serviceTarget, ManagementRemotingServices.MANAGEMENT_ENDPOINT,
                 nativeManagementInterfaceBinding, hostControllerInfo.getNativeManagementPort(), securityRealm, options);
-=======
-        OptionMap options = createConnectorOptions(context, model);
-        NativeManagementServices.installManagementWorkerService(serviceTarget, context.getServiceRegistry(false));
-        installNativeManagementServices(serviceTarget, hostControllerInfo, options);
->>>>>>> ae941ea1
     }
 
     static void populateHostControllerInfo(LocalHostControllerInfoImpl hostControllerInfo, OperationContext context, ModelNode model) throws OperationFailedException {
