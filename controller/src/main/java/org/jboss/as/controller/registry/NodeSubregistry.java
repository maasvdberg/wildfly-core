/*
 * JBoss, Home of Professional Open Source.
 * Copyright 2011, Red Hat, Inc., and individual contributors
 * as indicated by the @author tags. See the copyright.txt file in the
 * distribution for a full listing of individual contributors.
 *
 * This is free software; you can redistribute it and/or modify it
 * under the terms of the GNU Lesser General Public License as
 * published by the Free Software Foundation; either version 2.1 of
 * the License, or (at your option) any later version.
 *
 * This software is distributed in the hope that it will be useful,
 * but WITHOUT ANY WARRANTY; without even the implied warranty of
 * MERCHANTABILITY or FITNESS FOR A PARTICULAR PURPOSE. See the GNU
 * Lesser General Public License for more details.
 *
 * You should have received a copy of the GNU Lesser General Public
 * License along with this software; if not, write to the Free
 * Software Foundation, Inc., 51 Franklin St, Fifth Floor, Boston, MA
 * 02110-1301 USA, or see the FSF site: http://www.fsf.org.
 */

package org.jboss.as.controller.registry;

import java.util.Collections;
import java.util.HashSet;
import java.util.ListIterator;
import java.util.Map;
import java.util.Set;
import java.util.concurrent.atomic.AtomicReferenceFieldUpdater;

import org.jboss.as.controller.PathAddress;
import org.jboss.as.controller.PathElement;
import org.jboss.as.controller.ProxyController;
import org.jboss.as.controller.ResourceDefinition;
import org.jboss.as.controller.access.management.AccessConstraintUtilizationRegistry;
import org.jboss.as.controller.CapabilityRegistry;
import org.jboss.as.controller.capability.Capability;
import org.jboss.as.controller.descriptions.DescriptionProvider;
import org.jboss.as.controller.logging.ControllerLogger;

/**
 * A registry of values within a specific key type.
 */
final class NodeSubregistry {

    private static void checkPermission() {
        SecurityManager sm = System.getSecurityManager();
        if (sm != null) {
            sm.checkPermission(ImmutableManagementResourceRegistration.ACCESS_PERMISSION);
        }
    }

    private static final String WILDCARD_VALUE = PathElement.WILDCARD_VALUE;

    private final String keyName;
    private final ConcreteResourceRegistration parent;
    private final AccessConstraintUtilizationRegistry constraintUtilizationRegistry;
    private final CapabilityRegistry capabilityRegistry;
    @SuppressWarnings( { "unused" })
    private volatile Map<String, AbstractResourceRegistration> childRegistries;

    private static final AtomicMapFieldUpdater<NodeSubregistry, String, AbstractResourceRegistration> childRegistriesUpdater = AtomicMapFieldUpdater.newMapUpdater(AtomicReferenceFieldUpdater.newUpdater(NodeSubregistry.class, Map.class, "childRegistries"));

    NodeSubregistry(final String keyName, final ConcreteResourceRegistration parent, AccessConstraintUtilizationRegistry constraintUtilizationRegistry, CapabilityRegistry capabilityRegistry) {
        this.keyName = keyName;
        this.parent = parent;
        this.constraintUtilizationRegistry = constraintUtilizationRegistry;
        this.capabilityRegistry = capabilityRegistry;
        childRegistriesUpdater.clear(this);
    }

    AbstractResourceRegistration getParent() {
        return parent;
    }

    Set<String> getChildNames(){
        final Map<String, AbstractResourceRegistration> snapshot = this.childRegistries;
        if (snapshot == null) {
            return Collections.emptySet();
        }
        return new HashSet<String>(snapshot.keySet());
    }

    ManagementResourceRegistration register(final String elementValue, final ResourceDefinition provider, boolean ordered) {
        final AbstractResourceRegistration newRegistry =
<<<<<<< HEAD
                new ConcreteResourceRegistration(elementValue, this, provider, constraintUtilizationRegistry, runtimeOnly, ordered, capabilityRegistry);
=======
                new ConcreteResourceRegistration(elementValue, this, provider, constraintUtilizationRegistry, ordered, capabilityRegistry);
>>>>>>> f220cf9e
        final AbstractResourceRegistration existingRegistry = childRegistriesUpdater.putIfAbsent(this, elementValue, newRegistry);
        if (existingRegistry != null) {
            throw ControllerLogger.ROOT_LOGGER.nodeAlreadyRegistered(getLocationString(elementValue));
        }
        return newRegistry;
    }

    ProxyControllerRegistration registerProxyController(final String elementValue, final ProxyController proxyController) {
        final ProxyControllerRegistration newRegistry = new ProxyControllerRegistration(elementValue, this, proxyController);
        final AbstractResourceRegistration appearingRegistry = childRegistriesUpdater.putIfAbsent(this, elementValue, newRegistry);
        if (appearingRegistry != null) {
            throw ControllerLogger.ROOT_LOGGER.nodeAlreadyRegistered(getLocationString(elementValue));
        }
        //register(elementValue, newRegistry);
        return newRegistry;
    }

    void unregisterProxyController(final String elementValue) {
        checkPermission();
        childRegistriesUpdater.remove(this, elementValue);
    }

    public AliasResourceRegistration registerAlias(final String elementValue, AliasEntry aliasEntry, AbstractResourceRegistration target) {
        final AliasResourceRegistration newRegistry = new AliasResourceRegistration(elementValue, this, aliasEntry, target);
        final AbstractResourceRegistration existingRegistry = childRegistriesUpdater.putIfAbsent(this, elementValue, newRegistry);
        if (existingRegistry != null) {
            throw ControllerLogger.ROOT_LOGGER.nodeAlreadyRegistered(getLocationString(elementValue));
        }
        return newRegistry;
    }

    public void unregisterAlias(final String elementValue) {
        checkPermission();
        childRegistriesUpdater.remove(this, elementValue);
    }


    void unregisterSubModel(final String elementValue) {
        checkPermission();
        AbstractResourceRegistration rr = childRegistriesUpdater.remove(this, elementValue);
        if (rr!=null) {
            for (Capability c : rr.getCapabilities()) {
                capabilityRegistry.removePossibleCapability(c, getPathAddress(elementValue));
            }
        }
    }

    OperationEntry getOperationEntry(final ListIterator<PathElement> iterator, final String child, final String operationName, OperationEntry inherited) {

        final RegistrySearchControl searchControl = new RegistrySearchControl(iterator, child);

        // First search the non-wildcard child; if not found, search the wildcard child
        OperationEntry result = null;

        if (searchControl.getSpecifiedRegistry() != null) {
            result = searchControl.getSpecifiedRegistry().getOperationEntry(searchControl.getIterator(), operationName, inherited);
        }

        if (result == null && searchControl.getWildCardRegistry() != null) {
            result = searchControl.getWildCardRegistry().getOperationEntry(searchControl.getIterator(), operationName, inherited);
        }

        // If there is no concrete registry and wildcard query
        if (result == null && child.equals("*")) {
            return inherited;
        }

        return result;
    }

    void getHandlers(final ListIterator<PathElement> iterator, final String child, final Map<String, OperationEntry> providers, final boolean inherited) {

        final RegistrySearchControl searchControl = new RegistrySearchControl(iterator, child);

        // First search the wildcard child, then if there is a non-wildcard child search it
        // Non-wildcard goes second so its description overwrites in case of duplicates

        if (searchControl.getWildCardRegistry() != null) {
            searchControl.getWildCardRegistry().getOperationDescriptions(searchControl.getIterator(), providers, inherited);
        }

        if (searchControl.getSpecifiedRegistry() != null) {
            searchControl.getSpecifiedRegistry().getOperationDescriptions(searchControl.getIterator(), providers, inherited);
        }
    }

    void getNotificationDescriptions(final ListIterator<PathElement> iterator, final String child, final Map<String, NotificationEntry> providers, final boolean inherited) {

        final RegistrySearchControl searchControl = new RegistrySearchControl(iterator, child);

        // First search the wildcard child, then if there is a non-wildcard child search it
        // Non-wildcard goes second so its description overwrites in case of duplicates

        if (searchControl.getWildCardRegistry() != null) {
            searchControl.getWildCardRegistry().getNotificationDescriptions(searchControl.getIterator(), providers, inherited);
        }

        if (searchControl.getSpecifiedRegistry() != null) {
            searchControl.getSpecifiedRegistry().getNotificationDescriptions(searchControl.getIterator(), providers, inherited);
        }
    }

    private String getLocationString(String value) {
        return parent.getPathAddress().append(keyName, value).toCLIStyleString();
    }

    DescriptionProvider getModelDescription(final ListIterator<PathElement> iterator, final String child) {

        final RegistrySearchControl searchControl = new RegistrySearchControl(iterator, child);

        // First search the non-wildcard child; if not found, search the wildcard child
        DescriptionProvider result = null;

        if (searchControl.getSpecifiedRegistry() != null) {
            result = searchControl.getSpecifiedRegistry().getModelDescription(searchControl.getIterator());
        }

        if (result == null && searchControl.getWildCardRegistry() != null) {
            result = searchControl.getWildCardRegistry().getModelDescription(searchControl.getIterator());
        }

        return result;
    }

    Set<String> getChildNames(final ListIterator<PathElement> iterator, final String child){

        final RegistrySearchControl searchControl = new RegistrySearchControl(iterator, child);

        Set<String> result = null;
        if (searchControl.getSpecifiedRegistry() != null) {
            result = searchControl.getSpecifiedRegistry().getChildNames(searchControl.getIterator());
        }

        if (searchControl.getWildCardRegistry() != null) {
            final Set<String> wildCardChildren = searchControl.getWildCardRegistry().getChildNames(searchControl.getIterator());
            if (result == null) {
                result = wildCardChildren;
            } else if (wildCardChildren != null) {
                // Merge
                result = new HashSet<String>(result);
                result.addAll(wildCardChildren);
            }
        }
        return result;
    }

    Set<String> getAttributeNames(final ListIterator<PathElement> iterator, final String child){

        final RegistrySearchControl searchControl = new RegistrySearchControl(iterator, child);

        Set<String> result = null;
        if (searchControl.getSpecifiedRegistry() != null) {
            result = searchControl.getSpecifiedRegistry().getAttributeNames(searchControl.getIterator());
        }

        if (searchControl.getWildCardRegistry() != null) {
            final Set<String> wildCardChildren = searchControl.getWildCardRegistry().getAttributeNames(searchControl.getIterator());
            if (result == null) {
                result = wildCardChildren;
            } else if (wildCardChildren != null) {
                // Merge
                result = new HashSet<String>(result);
                result.addAll(wildCardChildren);
            }
        }
        return result;
    }

    AttributeAccess getAttributeAccess(final ListIterator<PathElement> iterator, final String child, final String attributeName) {

        final RegistrySearchControl searchControl = new RegistrySearchControl(iterator, child);

        // First search the non-wildcard child; if not found, search the wildcard child
        AttributeAccess result = null;

        if (searchControl.getSpecifiedRegistry() != null) {
            result = searchControl.getSpecifiedRegistry().getAttributeAccess(searchControl.getIterator(), attributeName);
        }

        if (result == null && searchControl.getWildCardRegistry() != null) {
            result = searchControl.getWildCardRegistry().getAttributeAccess(searchControl.getIterator(), attributeName);
        }

        return result;
    }


    Set<PathElement> getChildAddresses(final ListIterator<PathElement> iterator, final String child){

        final RegistrySearchControl searchControl = new RegistrySearchControl(iterator, child);

        Set<PathElement> result = null;
        if (searchControl.getSpecifiedRegistry() != null) {
            result = searchControl.getSpecifiedRegistry().getChildAddresses(searchControl.getIterator());
        }

        if (searchControl.getWildCardRegistry() != null) {
            final Set<PathElement> wildCardChildren = searchControl.getWildCardRegistry().getChildAddresses(searchControl.getIterator());
            if (result == null) {
                result = wildCardChildren;
            } else if (wildCardChildren != null) {
                // Merge
                result = new HashSet<PathElement>(result);
                result.addAll(wildCardChildren);
            }
        }
        return result;
    }

    ProxyController getProxyController(final ListIterator<PathElement> iterator, final String child) {

        final RegistrySearchControl searchControl = new RegistrySearchControl(iterator, child);

        // First search the non-wildcard child; if not found, search the wildcard child
        ProxyController result = null;

        if (searchControl.getSpecifiedRegistry() != null) {
            result = searchControl.getSpecifiedRegistry().getProxyController(searchControl.getIterator());
        }

        if (result == null && searchControl.getWildCardRegistry() != null) {
            result = searchControl.getWildCardRegistry().getProxyController(searchControl.getIterator());
        }

        return result;
    }

    ManagementResourceRegistration getResourceRegistration(final ListIterator<PathElement> iterator, final String child) {

        final RegistrySearchControl searchControl = new RegistrySearchControl(iterator, child);

        // First search the non-wildcard child; if not found, search the wildcard child
        ManagementResourceRegistration result = null;

        if (searchControl.getSpecifiedRegistry() != null) {
            result = searchControl.getSpecifiedRegistry().getResourceRegistration(searchControl.getIterator());
        }

        if (result == null && searchControl.getWildCardRegistry() != null) {
            result = searchControl.getWildCardRegistry().getResourceRegistration(searchControl.getIterator());
        }

        return result;
    }

    void getProxyControllers(final ListIterator<PathElement> iterator, final String child, Set<ProxyController> controllers) {
        if (child != null) {
            final RegistrySearchControl searchControl = new RegistrySearchControl(iterator, child);

            // First search the wildcard child, then if there is a non-wildcard child search it

            if (searchControl.getWildCardRegistry() != null) {
                searchControl.getWildCardRegistry().getProxyControllers(searchControl.getIterator(), controllers);
            }

            if (searchControl.getSpecifiedRegistry() != null) {
                searchControl.getSpecifiedRegistry().getProxyControllers(searchControl.getIterator(), controllers);
            }
        } else {
            final Map<String, AbstractResourceRegistration> snapshot = childRegistriesUpdater.get(NodeSubregistry.this);
            for (AbstractResourceRegistration childRegistry : snapshot.values()) {
                childRegistry.getProxyControllers(iterator, controllers);
            }
        }
    }

    PathAddress getPathAddress(String valueString) {
        return parent.getPathAddress().append(PathElement.pathElement(keyName, valueString));
    }

    /**
     * Encapsulates data and behavior to help with searches in both a specified child and in the wildcard child if
     * it exists and is different from the specified child
     */
    private class RegistrySearchControl {
        private final AbstractResourceRegistration specifiedRegistry;
        private final AbstractResourceRegistration wildCardRegistry;
        private final ListIterator<PathElement> iterator;
        private final int restoreIndex;
        private boolean backupRequired;

        private RegistrySearchControl(final ListIterator<PathElement> iterator, final String childName) {
            final Map<String, AbstractResourceRegistration> snapshot = childRegistriesUpdater.get(NodeSubregistry.this);
            this.specifiedRegistry = snapshot.get(childName);
            this.wildCardRegistry = WILDCARD_VALUE.equals(childName) ? null : snapshot.get(WILDCARD_VALUE);
            this.iterator = iterator;
            this.restoreIndex = (specifiedRegistry != null && wildCardRegistry != null) ? iterator.nextIndex() : -1;
        }

        private AbstractResourceRegistration getSpecifiedRegistry() {
            return specifiedRegistry;
        }

        private AbstractResourceRegistration getWildCardRegistry() {
            return wildCardRegistry;
        }

        private ListIterator<PathElement> getIterator() {
            if (backupRequired) {
                if (restoreIndex == -1) {
                    // Coding mistake; someone wants to search twice for no reason, since we only have a single registration
                    throw new IllegalStateException("Multiple iterator requests are not supported since both " +
                            "named and wildcard entries were not present");
                }
                // Back the iterator to the restore index
                while (iterator.nextIndex() > restoreIndex) {
                    iterator.previous();
                }
            }
            backupRequired = true;
            return iterator;
        }
    }

    String getKeyName() {
        return keyName;
    }
}<|MERGE_RESOLUTION|>--- conflicted
+++ resolved
@@ -84,11 +84,7 @@
 
     ManagementResourceRegistration register(final String elementValue, final ResourceDefinition provider, boolean ordered) {
         final AbstractResourceRegistration newRegistry =
-<<<<<<< HEAD
-                new ConcreteResourceRegistration(elementValue, this, provider, constraintUtilizationRegistry, runtimeOnly, ordered, capabilityRegistry);
-=======
                 new ConcreteResourceRegistration(elementValue, this, provider, constraintUtilizationRegistry, ordered, capabilityRegistry);
->>>>>>> f220cf9e
         final AbstractResourceRegistration existingRegistry = childRegistriesUpdater.putIfAbsent(this, elementValue, newRegistry);
         if (existingRegistry != null) {
             throw ControllerLogger.ROOT_LOGGER.nodeAlreadyRegistered(getLocationString(elementValue));
