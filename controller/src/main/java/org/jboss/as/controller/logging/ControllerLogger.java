/*
 * JBoss, Home of Professional Open Source.
 * Copyright 2011, Red Hat, Inc., and individual contributors
 * as indicated by the @author tags. See the copyright.txt file in the
 * distribution for a full listing of individual contributors.
 *
 * This is free software; you can redistribute it and/or modify it
 * under the terms of the GNU Lesser General Public License as
 * published by the Free Software Foundation; either version 2.1 of
 * the License, or (at your option) any later version.
 *
 * This software is distributed in the hope that it will be useful,
 * but WITHOUT ANY WARRANTY; without even the implied warranty of
 * MERCHANTABILITY or FITNESS FOR A PARTICULAR PURPOSE. See the GNU
 * Lesser General Public License for more details.
 *
 * You should have received a copy of the GNU Lesser General Public
 * License along with this software; if not, write to the Free
 * Software Foundation, Inc., 51 Franklin St, Fifth Floor, Boston, MA
 * 02110-1301 USA, or see the FSF site: http://www.fsf.org.
 */

package org.jboss.as.controller.logging;

import static org.jboss.logging.Logger.Level.ERROR;
import static org.jboss.logging.Logger.Level.INFO;
import static org.jboss.logging.Logger.Level.WARN;
import static org.jboss.logging.annotations.Message.NONE;

import java.io.Closeable;
import java.io.File;
import java.io.IOException;
import java.net.InetAddress;
import java.net.UnknownHostException;
import java.util.Collection;
import java.util.List;
import java.util.Set;
import java.util.concurrent.CancellationException;

import javax.xml.namespace.QName;
import javax.xml.stream.Location;
import javax.xml.stream.XMLStreamException;
import javax.xml.stream.XMLStreamWriter;

import org.jboss.as.controller.ModelVersion;
import org.jboss.as.controller.OperationContext;
import org.jboss.as.controller.OperationFailedException;
import org.jboss.as.controller.OperationStepHandler;
import org.jboss.as.controller.PathAddress;
import org.jboss.as.controller.PathElement;
import org.jboss.as.controller.ProcessType;
import org.jboss.as.controller.UnauthorizedException;
import org.jboss.as.controller._private.OperationCancellationException;
import org.jboss.as.controller._private.OperationFailedRuntimeException;
import org.jboss.as.controller.descriptions.ModelDescriptionConstants;
import org.jboss.as.controller.interfaces.InterfaceCriteria;
import org.jboss.as.controller.notification.Notification;
import org.jboss.as.controller.parsing.Element;
import org.jboss.as.controller.persistence.ConfigurationPersistenceException;
import org.jboss.as.controller.registry.AttributeAccess;
import org.jboss.as.controller.registry.OperationEntry;
import org.jboss.as.controller.registry.Resource;
import org.jboss.as.protocol.mgmt.RequestProcessingException;
import org.jboss.dmr.ModelNode;
import org.jboss.dmr.ModelType;
import org.jboss.logging.BasicLogger;
import org.jboss.logging.Logger;
import org.jboss.logging.Logger.Level;
import org.jboss.logging.annotations.Cause;
import org.jboss.logging.annotations.LogMessage;
import org.jboss.logging.annotations.Message;
import org.jboss.logging.annotations.MessageLogger;
import org.jboss.logging.annotations.Param;
import org.jboss.modules.ModuleIdentifier;
import org.jboss.modules.ModuleLoadException;
import org.jboss.modules.ModuleNotFoundException;
import org.jboss.msc.service.ServiceName;
import org.jboss.msc.service.StartException;

/**
 * @author <a href="mailto:jperkins@redhat.com">James R. Perkins</a>
 * @author <a href="mailto:david.lloyd@redhat.com">David M. Lloyd</a>
 */
@MessageLogger(projectCode = "WFLYCTL", length = 4)
public interface ControllerLogger extends BasicLogger {

    /**
     * Default root logger with category of the package name.
     */
    ControllerLogger ROOT_LOGGER = Logger.getMessageLogger(ControllerLogger.class, "org.jboss.as.controller");

    /**
     * Logger for management operation messages.
     */
    ControllerLogger MGMT_OP_LOGGER = Logger.getMessageLogger(ControllerLogger.class, "org.jboss.as.controller.management-operation");

    /**
     * A logger for logging deprecated resources usage
     */
    ControllerLogger DEPRECATED_LOGGER = Logger.getMessageLogger(ControllerLogger.class, "org.jboss.as.controller.management-deprecated");

    /**
     * A logger for access control related messages.
     */
    ControllerLogger ACCESS_LOGGER = Logger.getMessageLogger(ControllerLogger.class, "org.jboss.as.controller.access-control");

    /**
     * Logs a warning message indicating the address, represented by the {@code address} parameter, could not be
     * resolved, so cannot match it to any InetAddress.
     *
     * @param address the address that could not be resolved.
     */
    @LogMessage(level = WARN)
    @Message(id = 1, value = "Cannot resolve address %s, so cannot match it to any InetAddress")
    void cannotResolveAddress(String address);

    /**
     * Logs an error message indicating there was an error booting the container.
     *
     * @param cause the cause of the error.
     */
    @LogMessage(level = ERROR)
    @Message(id = 2, value = "Error booting the container")
    void errorBootingContainer(@Cause Throwable cause);

    /**
     * Logs an error message indicating there was an error booting the container.
     *
     * @param cause         the cause of the error.
     * @param bootStackSize the boot stack size.
     * @param name          the property name to increase the boot stack size.
     */
    @LogMessage(level = ERROR)
    @Message(id = 3, value = "Error booting the container due to insufficient stack space for the thread used to " +
            "execute boot operations. The thread was configured with a stack size of [%1$d]. Setting " +
            "system property %2$s to a value higher than [%1$d] may resolve this problem.")
    void errorBootingContainer(@Cause Throwable cause, long bootStackSize, String name);

    /**
     * Logs an error message indicating the class, represented by the {@code className} parameter, caught exception
     * attempting to revert the operation, represented by the {@code op} parameter, at the address, represented by the
     * {@code address} parameter.
     *
     * @param cause     the cause of the error.
     * @param className the name of the class that caught the error.
     * @param op        the operation.
     * @param address   the address.
     */
    @LogMessage(level = ERROR)
    @Message(id = 4, value = "%s caught exception attempting to revert operation %s at address %s")
    void errorRevertingOperation(@Cause Throwable cause, String className, String op, PathAddress address);

    /**
     * Logs an error message indicating a failure to execute the operation, represented by the {@code op} parameter, at
     * the address represented by the {@code path} parameter.
     *
     * @param cause the cause of the error.
     * @param op    the operation.
     * @param path  the path the operation was executed on.
     */
    @LogMessage(level = ERROR)
    @Message(id = 5, value = "Failed executing operation %s at address %s")
    void failedExecutingOperation(@Cause Throwable cause, ModelNode op, PathAddress path);

    /**
     * Logs an error message indicating a failure executing the subsystem, represented by the {@code name} parameter,
     * boot operations.
     *
     * @param cause the cause of the error.
     * @param name  the name of subsystem.
     */
    @LogMessage(level = ERROR)
    @Message(id = 6, value = "Failed executing subsystem %s boot operations")
    void failedSubsystemBootOperations(@Cause Throwable cause, String name);

    /**
     * Logs an error message indicating to failure to close the resource represented by the {@code closeable} parameter.
     *
     * @param cause     the cause of the error.
     * @param closeable the resource.
     */
    @LogMessage(level = ERROR)
    @Message(id = 7, value = "Failed to close resource %s")
    void failedToCloseResource(@Cause Throwable cause, Closeable closeable);

    /**
     * Logs an error message indicating to failure to close the resource represented by the {@code writer} parameter.
     *
     * @param cause  the cause of the error.
     * @param writer the resource.
     */
    @LogMessage(level = ERROR)
    void failedToCloseResource(@Cause Throwable cause, XMLStreamWriter writer);

    /**
     * Logs an error message indicating a failure to persist configuration change.
     *
     * @param cause the cause of the error.
     */
    @LogMessage(level = ERROR)
    @Message(id = 8, value = "Failed to persist configuration change")
    void failedToPersistConfigurationChange(@Cause Throwable cause);

    /**
     * Logs an error message indicating a failure to store the configuration file.
     *
     * @param cause the cause of the error.
     * @param name  the name of the configuration.
     */
    @LogMessage(level = ERROR)
    @Message(id = 9, value = "Failed to store configuration to %s")
    void failedToStoreConfiguration(@Cause Throwable cause, String name);

    /**
     * Logs an error message indicating an invalid value for the system property, represented by the {@code name}
     * parameter, was found.
     *
     * @param value        the invalid value.
     * @param name         the name of the system property.
     * @param defaultValue the default value being used.
     */
    @LogMessage(level = ERROR)
    @Message(id = 10, value = "Invalid value %s for system property %s -- using default value [%d]")
    void invalidSystemPropertyValue(String value, String name, int defaultValue);

    /**
     * Logs a warning message indicating the address, represented by the {@code address} parameter, is a wildcard
     * address and will not match any specific address.
     *
     * @param address        the wildcard address.
     * @param inetAddress    the inet-address tag.
     * @param anyAddress     the any-address tag.
     */
    @LogMessage(level = WARN)
    @Message(id = 11, value = "Address %1$s is a wildcard address, which will not match against any specific address. Do not use " +
            "the '%2$s' configuration element to specify that an interface should use a wildcard address; " +
            "use '%3$s'")
    void invalidWildcardAddress(String address, String inetAddress, String anyAddress);

    /**
     * Logs an error message indicating no handler for the step operation, represented by the {@code stepOpName}
     * parameter, at {@code address}.
     *
     * @param stepOpName the step operation name.
     * @param address    the address
     * @deprecated use {@link #noSuchResourceType(PathAddress)} or {@link #noHandlerForOperation(String, PathAddress)}
     */
//    @LogMessage(level = ERROR)
//    @Message(id = 12, value = "No handler for %s at address %s")
//    void noHandler(String stepOpName, PathAddress address);

    /**
     * Logs an error message indicating operation failed.
     *
     * @param cause     the cause of the error.
     * @param op        the operation that failed.
     * @param opAddress the address the operation failed on.
     */
    @LogMessage(level = ERROR)
    @Message(id = 13, value = "Operation (%s) failed - address: (%s)")
    void operationFailed(@Cause Throwable cause, ModelNode op, ModelNode opAddress);

    /**
     * Logs an error message indicating operation failed.
     *
     * @param op                 the operation that failed.
     * @param opAddress          the address the operation failed on.
     * @param failureDescription the failure description.
     */
    @LogMessage(level = ERROR)
    @Message(id = Message.INHERIT, value = "Operation (%s) failed - address: (%s) - failure description: %s")
    void operationFailed(ModelNode op, ModelNode opAddress, ModelNode failureDescription);

    // WFCORE-792 -- no longer used
//    /**
//     * Logs an error message indicating operation failed.
//     *
//     * @param cause        the cause of the error.
//     * @param op           the operation that failed.
//     * @param opAddress    the address the operation failed on.
//     * @param propertyName the boot stack size property name.
//     * @param defaultSize  the default boot stack size property size.
//     */
//    @LogMessage(level = ERROR)
//    @Message(id = 14, value = "Operation (%s) failed - address: (%s) -- due to insufficient stack space for the thread used to " +
//            "execute operations. If this error is occurring during server boot, setting " +
//            "system property %s to a value higher than [%d] may resolve this problem.")
//    void operationFailedInsufficientStackSpace(@Cause Throwable cause, ModelNode op, ModelNode opAddress, String propertyName, int defaultSize);

    /**
     * Logs a warning message indicating a wildcard address was detected and will ignore other interface criteria.
     */
    @LogMessage(level = WARN)
    @Message(id = 15, value = "Wildcard address detected - will ignore other interface criteria.")
    void wildcardAddressDetected();

    /**
     * Logs a warning message indicating an invocation on a {@link org.jboss.as.controller.ProxyController} did not provide a final response.
     */
    @LogMessage(level = ERROR)
    @Message(id = 16, value = "Received no final outcome response for operation %s with address %s from remote " +
            "process at address %s. The result of this operation will only include the remote process' preliminary response to " +
            "the request.")
    void noFinalProxyOutcomeReceived(ModelNode op, ModelNode opAddress, ModelNode proxyAddress);

    /**
     * Logs an error message indicating operation failed due to a client error (e.g. an invalid request).
     *
     * @param op                 the operation that failed.
     * @param opAddress          the address the operation failed on.
     * @param failureDescription the failure description.
     */
    @LogMessage(level = Logger.Level.DEBUG)
    @Message(id = 17, value = "Operation (%s) failed - address: (%s) - failure description: %s")
    void operationFailedOnClientError(ModelNode op, ModelNode opAddress, ModelNode failureDescription);

    /**
     * Logs an error indicating that createWrapper should be called
     *
     * @param name the subsystem name
     */
    @LogMessage(level = Logger.Level.WARN)
    @Message(id = 18, value = "A subsystem '%s' was registered without calling ExtensionContext.createTracker(). The subsystems are registered normally but won't be cleaned up when the extension is removed.")
    void registerSubsystemNoWrapper(String name);

    /**
     * Logs a warning message indicating graceful shutdown of native management request handling
     * communication did not complete within the given timeout period.
     *
     * @param timeout the timeout, in ms.
     */
    @LogMessage(level = Logger.Level.WARN)
    @Message(id = 19, value = "Graceful shutdown of the handler used for native management requests did not complete within [%d] ms but shutdown of the underlying communication channel is proceeding")
    void gracefulManagementChannelHandlerShutdownTimedOut(int timeout);

    /**
     * Logs a warning message indicating graceful shutdown of native management request handling
     * communication failed.
     *
     * @param cause the timeout, in ms.
     */
    @LogMessage(level = Logger.Level.WARN)
    @Message(id = 20, value = "Graceful shutdown of the handler used for native management requests failed but shutdown of the underlying communication channel is proceeding")
    void gracefulManagementChannelHandlerShutdownFailed(@Cause Throwable cause);

    /**
     * Logs a warning message indicating graceful shutdown of management request handling of slave HC to master HC
     * communication failed.
     *
     * @param cause        the the cause of the failure
     * @param propertyName the name of the system property
     * @param propValue    the value provided
     */
    @LogMessage(level = Logger.Level.WARN)
    @Message(id = 21, value = "Invalid value '%s' for system property '%s' -- value must be convertible into an int")
    void invalidChannelCloseTimeout(@Cause NumberFormatException cause, String propertyName, String propValue);

    /**
     * Logs a warning message indicating multiple addresses or nics matched the selection criteria provided for
     * an interface
     *
     * @param interfaceName    the name of the interface configuration
     * @param addresses        the matching addresses
     * @param nis              the matching nics
     * @param inetAddress      the selected address
     * @param networkInterface the selected nic
     */
    @LogMessage(level = Logger.Level.WARN)
    @Message(id = 22, value = "Multiple addresses or network interfaces matched the selection criteria for interface '%s'. Matching addresses: %s.  Matching network interfaces: %s. The interface will use address %s and network interface %s.")
    void multipleMatchingAddresses(String interfaceName, Set<InetAddress> addresses, Set<String> nis, InetAddress inetAddress, String networkInterface);

    /**
     * Logs a warning message indicating multiple addresses or nics matched the selection criteria provided for
     * an interface
     *
     * @param toMatch   the name of the interface configuration
     * @param addresses the matching addresses
     * @param nis       the matching nics
     */
    @LogMessage(level = Logger.Level.WARN)
    @Message(id = 23, value = "Value '%s' for interface selection criteria 'inet-address' is ambiguous, as more than one address or network interface available on the machine matches it. Because of this ambiguity, no address will be selected as a match. Matching addresses: %s.  Matching network interfaces: %s.")
    void multipleMatchingAddresses(String toMatch, Set<InetAddress> addresses, Set<String> nis);

    /**
     * Logs an error message indicating the target definition could not be read.
     *
     * @param cause the cause of the error.
     */
    @LogMessage(level = Level.ERROR)
    @Message(id = 24, value = "Could not read target definition!")
    void cannotReadTargetDefinition(@Cause Throwable cause);

    /**
     * Logs an error message indicating a failure to transform.
     *
     * @param cause the cause of the error.
     */
    @LogMessage(level = Level.ERROR)
    @Message(id = 25, value = "Could not transform")
    void cannotTransform(@Cause Throwable cause);

    /**
     * Logs a warning message indicating the there is not transformer for the subsystem.
     *
     * @param subsystemName the subsystem name
     * @param major         the major version
     * @param minor         the minor version
     */
    @LogMessage(level = Level.WARN)
    @Message(id = 26, value = "We have no transformer for subsystem: %s-%d.%d model transfer can break!")
    void transformerNotFound(String subsystemName, int major, int minor);

    /**
     * Logs a warning message indicating that an operation was interrupted before service stability was reached
     */
    @LogMessage(level = Level.WARN)
    @Message(id = 27, value = "Operation was interrupted before stability could be reached")
    void interruptedWaitingStability();

    @LogMessage(level = Level.INFO)
    @Message(id = 28, value = "Attribute '%s' in the resource at address '%s' is deprecated, and may be removed in " +
            "future version. See the attribute description in the output of the read-resource-description operation " +
            "to learn more about the deprecation.")
    void attributeDeprecated(String name, String address);

    /**
     * Logs a warning message indicating a temp file could not be deleted.
     *
     * @param name temp filename
     */
    @LogMessage(level = Level.WARN)
    @Message(id = 29, value = "Cannot delete temp file %s, will be deleted on exit")
    void cannotDeleteTempFile(String name);

    @Message(id = 30, value = "No resource definition is registered for address %s")
    String noSuchResourceType(PathAddress address);

    @Message(id = 31, value = "No operation named '%s' exists at address %s")
    String noHandlerForOperation(String operationName, PathAddress address);

    @Message(id = 32, value = "There were problems during the transformation process for target host: '%s' %nProblems found: %n%s")
    @LogMessage(level = WARN)
    void transformationWarnings(String hostName, Set<String> problems);

    @Message(id = 33, value = "Extension '%s' is deprecated and may not be supported in future versions")
    @LogMessage(level = WARN)
    void extensionDeprecated(String extensionName);

    @Message(id = 34, value = "Subsystems %s provided by legacy extension '%s' are not supported on servers running this version. " +
            "The extension is only supported for use by hosts running a previous release in a mixed-version managed domain. " +
            "On this server the extension will not register any subsystems, and future attempts to create or address " +
            "subsystem resources on this server will result in failure.")
    @LogMessage(level = INFO)
    void ignoringUnsupportedLegacyExtension(List<String> subsystemNames, String extensionName);

    /**
     * Logs an error message indicating that updating the audit log failed
     */
    @LogMessage(level = Level.ERROR)
    @Message(id = 35, value = "Update of the management operation audit log failed")
    void failedToUpdateAuditLog(@Cause Exception e);

    /**
     * Logs an error message indicating that audit logging is being disabled due to logging failures.
     */
    @LogMessage(level = Level.ERROR)
    @Message(id = 36, value = "[%d] consecutive management operation audit logging failures have occurred; disabling audit logging")
    void disablingLoggingDueToFailures(short failureCount);

    /**
     * Logs an error message indicating that a handler failed writing a log message
     */
    @LogMessage(level = Level.ERROR)
    @Message(id = 37, value = "Update of the management operation audit log failed in handler '%s'")
    void logHandlerWriteFailed(@Cause Throwable t, String name);

    /**
     * Logs an error message indicating that audit logging is being disabled due to logging failures.
     */
    @LogMessage(level = Level.ERROR)
    @Message(id = 38, value = "[%d] consecutive management operation audit logging failures have occurred in handler '%s'; disabling this handler for audit logging")
    void disablingLogHandlerDueToFailures(int failureCount, String name);

    /**
     * Creates an exception indicating the {@code name} is already defined.
     *
     * @param name     the name that is already defined.
     * @param location the location of the error.
     *
     * @return a {@link XMLStreamException} for the error.
     */
    @Message(id = 39, value = "%s already defined")
    XMLStreamException alreadyDefined(String name, @Param Location location);

    /**
     * Creates an exception indicating the {@code value} has already been declared.
     *
     * @param name     the attribute name.
     * @param value    the value that has already been declared.
     * @param location the location of the error.
     *
     * @return a {@link XMLStreamException} for the error.
     */
    @Message(id = 40, value = "%s %s already declared")
    XMLStreamException alreadyDeclared(String name, String value, @Param Location location);

    /**
     * Creates an exception indicating the {@code value} has already been declared.
     *
     * @param name        the attribute name.
     * @param value       the value that has already been declared.
     * @param parentName  the name of the parent.
     * @param parentValue the parent value.
     * @param location    the location of the error.
     *
     * @return a {@link XMLStreamException} for the error.
     */
    @Message(id = 41, value = "A %s %s already declared has already been declared in %s %s")
    XMLStreamException alreadyDeclared(String name, String value, String parentName, String parentValue, @Param Location location);

    /**
     * Creates an exception indicating the {@code value} has already been declared.
     *
     * @param name1       the first attribute name.
     * @param name2       the second attribute name.
     * @param value       the value that has already been declared.
     * @param parentName  the name of the parent.
     * @param parentValue the parent value.
     * @param location    the location of the error.
     *
     * @return a {@link XMLStreamException} for the error.
     */
    @Message(id = 42, value = "A %s or a %s %s already declared has already been declared in %s %s")
    XMLStreamException alreadyDeclared(String name1, String name2, String value, String parentName, String parentValue, @Param Location location);

    /**
     * Creates an exception indicating the {@code type} with the {@code name} is already registered at the
     * {@code location}.
     *
     * @param type     the type.
     * @param name     the name.
     * @param location the location.
     *
     * @return an {@link IllegalArgumentException} for the error.
     */
    @Message(id = 43, value = "An %s named '%s' is already registered at location '%s'")
    IllegalArgumentException alreadyRegistered(String type, String name, String location);

    /**
     * Creates an exception indicating an ambiguous file name was found as there are multiple files ending in the
     * {@code suffix} were found in the directory.
     *
     * @param backupType the backup type.
     * @param searchDir  the search directory.
     * @param suffix     the file suffix.
     *
     * @return an {@link IllegalStateException} for the error.
     */
    @Message(id = 44, value = "Ambiguous configuration file name '%s' as there are multiple files in %s that end in %s")
    IllegalStateException ambiguousConfigurationFiles(String backupType, File searchDir, String suffix);

    /**
     * Creates an exception indicating an ambiguous name, represented by the {@code prefix} parameter, was found in
     * the directory, represented by the {@code dir} parameter.
     *
     * @param prefix the file prefix.
     * @param dir    the search directory.
     * @param files  the ambiguous files.
     *
     * @return an {@link IllegalArgumentException} for the error.
     */
    @Message(id = 45, value = "Ambiguous name '%s' in %s: %s")
    IllegalArgumentException ambiguousName(String prefix, String dir, Collection<String> files);

    /**
     * Creates an exception indicating a thread was interrupted waiting for a response for asynch operation.
     *
     * @return a {@link RequestProcessingException} for the error.
     */
    @Message(id = 46, value = "Thread was interrupted waiting for a response for asynch operation")
    RequestProcessingException asynchOperationThreadInterrupted();

    /**
     * Creates an exception indicating no asynch request with the batch id, represented by the {@code batchId}
     * parameter.
     *
     * @param batchId the batch id.
     *
     * @return a {@link RequestProcessingException} for the error.
     */
    @Message(id = 47, value = "No asynch request with batch id %d")
    RequestProcessingException asynchRequestNotFound(int batchId);

    /**
     * A message indicating the attribute, represented by the {@code attributeName} parameter, is not writable.
     *
     * @param attributeName the attribute name.
     *
     * @return the message.
     */
    @Message(id = 48, value = "Attribute %s is not writable")
    String attributeNotWritable(String attributeName);

    /**
     * A message indicating the attribute, represented by the {@code attributeName} parameter, is a registered child of
     * the resource.
     *
     * @param attributeName the name of the attribute.
     * @param resource      the resource the attribute is a child of.
     *
     * @return the message.
     */
    @Message(id = 49, value = "'%s' is a registered child of resource (%s)")
    String attributeRegisteredOnResource(String attributeName, ModelNode resource);

    /**
     * Creates an exception indicating the inability to determine a default name based on the local host name.
     *
     * @param cause the cause of the error.
     *
     * @return a {@link RuntimeException} for the error.
     */
    @Message(id = 50, value = "Unable to determine a default name based on the local host name")
    RuntimeException cannotDetermineDefaultName(@Cause Throwable cause);

    /**
     * Creates an exception indicating the file could not be created.
     *
     * @param path the path to the file.
     *
     * @return an {@link IllegalStateException} for the error.
     */
    @Message(id = 51, value = "Could not create %s")
    IllegalStateException cannotCreate(String path);

    /**
     * Creates an exception indicating the file could not be deleted.
     *
     * @param file the file to delete.
     *
     * @return an {@link IllegalStateException} for the error.
     */
    @Message(id = 52, value = "Could not delete %s")
    IllegalStateException cannotDelete(File file);

    /**
     * Creates an exception indicating a submodel cannot be registered with a {@code null} path.
     *
     * @return an {@link IllegalArgumentException} for the error.
     */
    @Message(id = 53, value = "Cannot register submodels with a null PathElement")
    IllegalArgumentException cannotRegisterSubmodelWithNullPath();

    /**
     * Creates an exception indicating a non-runtime-only submodel cannot be registered with a runtime-only parent.
     *
     * @return an {@link IllegalArgumentException} for the error.
     */
    @Message(id = 54, value = "Cannot register non-runtime-only submodels with a runtime-only parent")
    IllegalArgumentException cannotRegisterSubmodel();

    /**
     * Creates an exception indicating the inability to remove the {@code name}.
     *
     * @param name the name.
     *
     * @return an {@link OperationFailedRuntimeException} for the error.
     */
    @Message(id = 55, value = "Cannot remove %s")
    OperationFailedRuntimeException cannotRemove(String name);

    /**
     * Creates an exception indicating the file could not be renamed.
     *
     * @param fromPath the from file.
     * @param toPath   the to file.
     *
     * @return an {@link IllegalStateException} for the error.
     */
    @Message(id = 56, value = "Could not rename %s to %s")
    IllegalStateException cannotRename(String fromPath, String toPath);

    /**
     * Creates an exception indicating the inability to write the {@code name}.
     *
     * @param name the name.
     *
     * @return an {@link IllegalArgumentException} for the error.
     */
    @Message(id = 57, value = "Cannot write to %s")
    IllegalArgumentException cannotWriteTo(String name);

    /**
     * Creates an exception indicating a child, represented by the {@code childName} parameter, of the parent element,
     * represented by the {@code parentName} parameter, has already been declared.
     *
     * @param childName  the child element name.
     * @param parentName the parent element name.
     * @param location   the location of the error.
     *
     * @return a {@link XMLStreamException} for the error.
     */
    @Message(id = 58, value = "Child %s of element %s already declared")
    XMLStreamException childAlreadyDeclared(String childName, String parentName, @Param Location location);

    /**
     * Creates an exception indicating the canonical file for the boot file could not be found.
     *
     * @param cause the cause of the error.
     * @param file  the boot file.
     *
     * @return an {@link RuntimeException} for the error.
     */
    @Message(id = 59, value = "Could not get canonical file for boot file: %s")
    RuntimeException canonicalBootFileNotFound(@Cause Throwable cause, File file);

    /**
     * Creates an exception indicating the canonical file for the main file could not be found.
     *
     * @param cause the cause of the error.
     * @param file  the main file.
     *
     * @return an {@link IllegalStateException} for the error.
     */
    @Message(id = 60, value = "Could not get canonical file for main file: %s")
    IllegalStateException canonicalMainFileNotFound(@Cause Throwable cause, File file);

    /**
     * A message indicating the channel is closed.
     *
     * @return the message.
     */
    @Message(id = 61, value = "Channel closed")
    String channelClosed();

    /**
     * A message indicating the composite operation failed and was rolled back.
     *
     * @return the message.
     */
    @Message(id = 62, value = "Composite operation failed and was rolled back. Steps that failed:")
    String compositeOperationFailed();

    /**
     * A message indicating the composite operation was rolled back.
     *
     * @return the message.
     */
    @Message(id = 63, value = "Composite operation was rolled back")
    String compositeOperationRolledBack();

    /**
     * Creates an exception indicating a configuration file whose complete name is the same as the {@code backupType} is
     * not allowed.
     *
     * @param backupType the backup type.
     *
     * @return an {@link IllegalArgumentException} for the error.
     */
    @Message(id = 64, value = "Configuration files whose complete name is %s are not allowed")
    IllegalArgumentException configurationFileNameNotAllowed(String backupType);

    /**
     * Creates an exception indicating no configuration file ending in the {@code suffix} was found in the directory,
     * represented by the {@code dir} parameter.
     *
     * @param suffix the suffix.
     * @param dir    the search directory.
     *
     * @return an {@link IllegalStateException} for the error.
     */
    @Message(id = 65, value = "No configuration file ending in %s found in %s")
    IllegalStateException configurationFileNotFound(String suffix, File dir);

    /**
     * Creates an exception indicating the directory. represented by the {@code pathName} parameter, was not found.
     *
     * @param pathName the path name.
     *
     * @return an {@link IllegalArgumentException} for the error.
     */
    @Message(id = 66, value = "No directory %s was found")
    IllegalArgumentException directoryNotFound(String pathName);

    /**
     * Creates an exception indicating either the {@code remoteName} or the {@code localName} domain controller
     * configuration must be declared.
     *
     * @param remoteName the remote element name.
     * @param localName  the local element name.
     * @param location   the location of the error.
     *
     * @return a {@link XMLStreamException} for the error.
     */
    @Message(id = 67, value = "Either a %s or %s domain controller configuration must be declared.")
    XMLStreamException domainControllerMustBeDeclared(String remoteName, String localName, @Param Location location);

    /**
     * Creates an exception indicating an attribute, represented by the {@code name} parameter, has already been
     * declared.
     *
     * @param name     the attribute name.
     * @param location the location of the error.
     *
     * @return a {@link XMLStreamException} for the error.
     */
    @Message(id = 68, value = "An attribute named '%s' has already been declared")
    XMLStreamException duplicateAttribute(String name, @Param Location location);

    /**
     * Creates an exception indicating a duplicate declaration.
     *
     * @param name     the name of the duplicate entry.
     * @param location the location of the error.
     *
     * @return a {@link XMLStreamException} for the error.
     */
    @Message(id = 69, value = "Duplicate %s declaration")
    XMLStreamException duplicateDeclaration(String name, @Param Location location);

    /**
     * Creates an exception indicating a duplicate declaration.
     *
     * @param name     the name of the duplicate entry.
     * @param value    the duplicate entry.
     * @param location the location of the error.
     *
     * @return a {@link XMLStreamException} for the error.
     */
    @Message(id = 70, value = "Duplicate %s declaration %s")
    XMLStreamException duplicateDeclaration(String name, String value, @Param Location location);

    /**
     * Creates an exception indicating ad duplicate path element, represented by the {@code name} parameter, was found.
     *
     * @param name the name of the duplicate entry.
     *
     * @return an {@link OperationFailedRuntimeException} for the error.
     */
    @Message(id = 71, value = "Duplicate path element '%s' found")
    OperationFailedRuntimeException duplicateElement(String name);

    /**
     * Creates an exception indicating a duplicate interface declaration.
     *
     * @param location the location of the error.
     *
     * @return a {@link XMLStreamException} for the error.
     */
    @Message(id = 72, value = "Duplicate interface declaration")
    XMLStreamException duplicateInterfaceDeclaration(@Param Location location);

    /**
     * Creates an exception indicating an element, represented by the {@code name} parameter, has already been
     * declared.
     *
     * @param name     the element name.
     * @param location the location of the error.
     *
     * @return a {@link XMLStreamException} for the error.
     */
    @Message(id = 73, value = "An element of this type named '%s' has already been declared")
    XMLStreamException duplicateNamedElement(String name, @Param Location location);

    /**
     * Creates an exception indicating a duplicate profile was included.
     *
     * @param location the location of the error.
     *
     * @return a {@link XMLStreamException} for the error.
     */
    @Message(id = 74, value = "Duplicate profile included")
    XMLStreamException duplicateProfile(@Param Location location);

    /**
     * Creates an exception indicating the resource is a duplicate.
     *
     * @param name the name of the resource.
     *
     * @return an {@link IllegalStateException} for the error.
     */
    @Message(id = 75, value = "Duplicate resource %s")
    IllegalStateException duplicateResource(String name);

    /**
     * Creates an exception indicating the resource type is a duplicate.
     *
     * @param type the duplicate type.
     *
     * @return an {@link IllegalStateException} for the error.
     */
    @Message(id = 76, value = "Duplicate resource type %s")
    IllegalStateException duplicateResourceType(String type);

    /**
     * A message indicating the element, represented by the {@code name} parameter, is not supported the file,
     * represented by the {@code file} parameter.
     *
     * @param name     the name of the element.
     * @param fileName the file name.
     *
     * @return the message.
     */
    @Message(id = 77, value = "Element %s is not supported in a %s file")
    String elementNotSupported(String name, String fileName);

    /**
     * A message indicating an error waiting for Tx commit/rollback.
     *
     * @return the message.
     */
    @Message(id = 78, value = "Error waiting for Tx commit/rollback")
    String errorWaitingForTransaction();

    /**
     * Creates an exception indicating a failure to initialize the module.
     *
     * @param cause the cause of the error.
     * @param name  the name of the module.
     *
     * @return a {@link RuntimeException} for the error.
     */
    @Message(id = 79, value = "Failed initializing module %s")
    RuntimeException failedInitializingModule(@Cause Throwable cause, String name);

    /**
     * A message indicating the failed services.
     *
     * @return the message.
     */
    @Message(id = 80, value = "Failed services")
    String failedServices();

    /**
     * Creates an exception indicating a failure to backup the file, represented by the {@code file} parameter.
     *
     * @param cause the cause of the error.
     * @param file  the file that failed to backup.
     *
     * @return a {@link ConfigurationPersistenceException} for the error.
     */
    @Message(id = 81, value = "Failed to back up %s")
    ConfigurationPersistenceException failedToBackup(@Cause Throwable cause, File file);

    /**
     * Creates an exception indicating a failure to create backup copies of configuration the file, represented by the
     * {@code file} parameter.
     *
     * @param cause the cause of the error.
     * @param file  the configuration file that failed to backup.
     *
     * @return a {@link ConfigurationPersistenceException} for the error.
     */
    @Message(id = 82, value = "Failed to create backup copies of configuration file %s")
    ConfigurationPersistenceException failedToCreateConfigurationBackup(@Cause Throwable cause, File file);

    /**
     * Creates an exception indicating a failure to load a module.
     *
     * @param cause the cause of the error.
     *
     * @return a {@link XMLStreamException} for the error.
     */
    @Message(id = 83, value = "Failed to load module")
    XMLStreamException failedToLoadModule(@Cause Throwable cause);

    /**
     * Creates an exception indicating a failure to load a module.
     *
     * @param cause the cause of the error.
     * @param name  the module name.
     *
     * @return a {@link XMLStreamException} for the error.
     */
    @Message(id = Message.INHERIT, value = "Failed to load module %s")
    XMLStreamException failedToLoadModule(@Cause Throwable cause, String name);

    /**
     * Creates an exception indicating a failure to marshal the configuration.
     *
     * @param cause the cause of the error.
     *
     * @return a {@link ConfigurationPersistenceException} for the error.
     */
    @Message(id = 84, value = "Failed to marshal configuration")
    ConfigurationPersistenceException failedToMarshalConfiguration(@Cause Throwable cause);

    /**
     * Creates an exception indicating a failure to parse the configuration.
     *
     * @param cause the cause of the error.
     *
     * @return a {@link ConfigurationPersistenceException} for the error.
     */
    @Message(id = 85, value = "Failed to parse configuration")
    ConfigurationPersistenceException failedToParseConfiguration(@Cause Throwable cause);

    /**
     * Logs an error message indicating a failure to persist configuration change.
     *
     * @param cause the cause of the error.
     *
     * @return the message.
     */
    @Message(id = 86, value = "Failed to persist configuration change: %s")
    String failedToPersistConfigurationChange(String cause);


    /**
     * Creates an exception indicating a failure to store the configuration.
     *
     * @param cause the cause of the error.
     *
     * @return a {@link ConfigurationPersistenceException} for the error.
     */
    @Message(id = 87, value = "Failed to store configuration")
    ConfigurationPersistenceException failedToStoreConfiguration(@Cause Throwable cause);

    /**
     * Creates an exception indicating a failure to take a snapshot of the file, represented by the {@code file}
     * parameter.
     *
     * @param cause    the cause of the error.
     * @param file     the file that failed to take the snapshot of.
     * @param snapshot the snapshot file.
     *
     * @return a {@link ConfigurationPersistenceException} for the error.
     */
    @Message(id = 88, value = "Failed to take a snapshot of %s to %s")
    ConfigurationPersistenceException failedToTakeSnapshot(@Cause Throwable cause, File file, File snapshot);

    /**
     * Creates an exception indicating a failure to write the configuration.
     *
     * @param cause the cause of the error.
     *
     * @return a {@link ConfigurationPersistenceException} for the error.
     */
    @Message(id = 89, value = "Failed to write configuration")
    ConfigurationPersistenceException failedToWriteConfiguration(@Cause Throwable cause);

    /**
     * Creates an exception indicating {@code path1} does not exist.
     *
     * @param path1 the first non-existing path.
     *
     * @return an {@link IllegalArgumentException} for the error.
     */
    @Message(id = 90, value = "%s does not exist")
    IllegalArgumentException fileNotFound(String path1);

    /**
     * Creates an exception indicating no files beginning with the {@code prefix} were found in the directory,
     * represented by the {@code dir} parameter.
     *
     * @param prefix the file prefix.
     * @param dir    the search directory.
     *
     * @return an {@link IllegalArgumentException} for the error.
     */
    @Message(id = 91, value = "No files beginning with '%s' found in %s")
    IllegalArgumentException fileNotFoundWithPrefix(String prefix, String dir);

    /**
     * Creates an exception indicating the {@code clazz} cannot be used except in a full server boot.
     *
     * @param clazz the class that cannot be used.
     *
     * @return an {@link IllegalStateException} for the error.
     */
    @Message(id = 92, value = "%s cannot be used except in a full server boot")
    IllegalStateException fullServerBootRequired(Class<?> clazz);

    /**
     * A message indicating that no included group with the name, represented by the {@code name} parameter, was found.
     *
     * @param name the name of the group.
     *
     * @return the message.
     */
    @Message(id = 93, value = "No included group with name %s found")
    String groupNotFound(String name);

    /**
     * A message indicating the interface criteria must be of the type represented by the {@code valueType} parameter.
     *
     * @param invalidType the invalid type.
     * @param validType   the valid type.
     *
     * @return the message.
     */
    @Message(id = 94, value = "Illegal interface criteria type %s; must be %s")
    String illegalInterfaceCriteria(ModelType invalidType, ModelType validType);

    /**
     * A message indicating the value, represented by the {@code valueType} parameter, is invalid for the interface
     * criteria, represented by the {@code id} parameter.
     *
     * @param valueType the type of the invalid value.
     * @param id        the id of the criteria interface.
     * @param validType the valid type.
     *
     * @return the message.
     */
    @Message(id = 95, value = "Illegal value %s for interface criteria %s; must be %s")
    String illegalValueForInterfaceCriteria(ModelType valueType, String id, ModelType validType);

    /**
     * Creates an exception indicating the resource is immutable.
     *
     * @return an {@link UnsupportedOperationException} for the error.
     */
    @Message(id = 96, value = "Resource is immutable")
    UnsupportedOperationException immutableResource();

    /**
     * An exception indicating the type is invalid.
     *
     * @param name        the name the invalid type was found for.
     * @param validTypes  a collection of valid types.
     * @param invalidType the invalid type.
     *
     * @return the exception.
     */
    @Message(id = 97, value = "Wrong type for %s. Expected %s but was %s")
    OperationFailedException incorrectType(String name, Collection<ModelType> validTypes, ModelType invalidType);

    /**
     * A message indicating interrupted while waiting for request.
     *
     * @return the message.
     */
    @Message(id = 98, value = "Interrupted while waiting for request")
    String interruptedWaitingForRequest();

    /**
     * A message indicating the {@code name} is invalid.
     *
     * @param name the name of the invalid attribute.
     *
     * @return the message.
     */
    @Message(id = 99, value = "%s is invalid")
    String invalid(String name);

    /**
     * A message indicating the {@code value} is invalid.
     *
     * @param cause    the cause of the error.
     * @param value    the invalid value.
     * @param name     the name of the invalid attribute.
     * @param location the location of the error.
     *
     * @return a {@link XMLStreamException} for the error.
     */
    @Message(id = 100, value = "%d is not a valid %s")
    XMLStreamException invalid(@Cause Throwable cause, int value, String name, @Param Location location);

    /**
     * A message indicating the address, represented by the {@code address} parameter, is invalid.
     *
     * @param address the invalid address.
     * @param msg     the error message.
     *
     * @return the message.
     */
    @Message(id = 101, value = "Invalid address %s (%s)")
    String invalidAddress(String address, String msg);

    /**
     * A message indicating the value, represented by the {@code value} parameter, is invalid and must be of the form
     * address/mask.
     *
     * @param value the invalid value.
     *
     * @return the message.
     */
    @Message(id = 102, value = "Invalid 'value' %s -- must be of the form address/mask")
    String invalidAddressMaskValue(String value);

    /**
     * A message indicating the mask, represented by the {@code mask} parameter, is invalid.
     *
     * @param mask the invalid mask.
     * @param msg  the error message.
     *
     * @return the message.
     */
    @Message(id = 103, value = "Invalid mask %s (%s)")
    String  invalidAddressMask(String mask, String msg);

    /**
     * A message indicating the address value, represented by the {@code value} parameter, is invalid.
     *
     * @param value the invalid address value.
     * @param msg   the error message.
     *
     * @return the message.
     */
    @Message(id = 104, value = "Invalid address %s (%s)")
    String invalidAddressValue(String value, String msg);

    /**
     * A message indicating the attribute, represented by the {@code attributeName} parameter, is invalid in
     * combination with the {@code combos} parameter.
     *
     * @param attributeName the attribute name.
     * @param combos        the combinations.
     *
     * @return the message.
     */
    @Message(id = 105, value = "%s is invalid in combination with %s")
    String invalidAttributeCombo(String attributeName, StringBuilder combos);

    /**
     * Creates an exception indicating an invalid value, represented by the {@code value} parameter, was found for the
     * attribute, represented by the {@code name} parameter.
     *
     * @param value    the invalid value.
     * @param name     the attribute name.
     * @param location the location of the error.
     *
     * @return a {@link XMLStreamException} for the error.
     */
    @Message(id = 106, value = "Invalid value '%s' for attribute '%s'")
    XMLStreamException invalidAttributeValue(String value, QName name, @Param Location location);

    /**
     * Creates an exception indicating an invalid value, represented by the {@code value} parameter, was found for the
     * attribute, represented by the {@code name} parameter. The value must be between the {@code minInclusive} and
     * {@code maxInclusive} values.
     *
     * @param value        the invalid value.
     * @param name         the attribute name.
     * @param minInclusive the minimum value allowed.
     * @param maxInclusive the maximum value allowed.
     * @param location     the location of the error.
     *
     * @return a {@link XMLStreamException} for the error.
     */
    @Message(id = 107, value = "Illegal value %d for attribute '%s' must be between %d and %d (inclusive)")
    XMLStreamException invalidAttributeValue(int value, QName name, int minInclusive, int maxInclusive, @Param Location location);

    /**
     * Creates an exception indicating an invalid integer value, represented by the {@code value} parameter, was found
     * for the attribute, represented by the {@code name} parameter.
     *
     * @param cause    the cause of the error.
     * @param value    the invalid value.
     * @param name     the attribute name.
     * @param location the location of the error.
     *
     * @return a {@link XMLStreamException} for the error.
     */
    @Message(id = 108, value = "Illegal value '%s' for attribute '%s' must be an integer")
    XMLStreamException invalidAttributeValueInt(@Cause Throwable cause, String value, QName name, @Param Location location);

    /**
     * A message indicating the pattern, represented by the {@code pattern} parameter, for the interface criteria,
     * represented by the {@code name} parameter, is invalid.
     *
     * @param pattern the pattern.
     * @param name    the interface criteria.
     *
     * @return the message.
     */
    @Message(id = 109, value = "Invalid pattern %s for interface criteria %s")
    String invalidInterfaceCriteriaPattern(String pattern, String name);

    /**
     * Creates an exception indicating the {@code key} is invalid.
     *
     * @param element the path element
     * @param key the invalid value.
     *
     * @return an {@link OperationFailedRuntimeException} for the error.
     */
    @Message(id = 110, value = "Invalid resource address element '%s'. The key '%s' is not valid for an element in a resource address.")
    String invalidPathElementKey(String element, String key);

    /**
     * Creates an exception indicating the load factor must be greater than 0 and less than or equal to 1.
     *
     * @return an {@link IllegalArgumentException} for the error.
     */
    @Message(id = 111, value = "Load factor must be greater than 0 and less than or equal to 1")
    IllegalArgumentException invalidLoadFactor();

    /**
     * A message indicating the {@code value} parameter is invalid and must have a maximum length, represented by the
     * {@code length} parameter.
     *
     * @param value  the invalid value.
     * @param name   the name of the parameter.
     * @param length the maximum length.
     *
     * @return the message.
     */
    @Message(id = 112, value = "'%s' is an invalid value for parameter %s. Values must have a maximum length of %d characters")
    String invalidMaxLength(String value, String name, int length);

    /**
     * A message indicating the {@code value} parameter is invalid and must have a minimum length, represented by the
     * {@code length} parameter.
     *
     * @param value  the invalid value.
     * @param name   the name of the parameter.
     * @param length the minimum length.
     *
     * @return the message.
     */
    @Message(id = 113, value = "'%s' is an invalid value for parameter %s. Values must have a minimum length of %d characters")
    String invalidMinLength(String value, String name, int length);

    /**
     * A message indicating the {@code size} is an invalid size for the parameter, represented by the {@code name}
     * parameter.
     *
     * @param size    the invalid size.
     * @param name    the name of the parameter.
     * @param maxSize the maximum size allowed.
     *
     * @return the message
     */
    @Message(id = 114, value = "[%d] is an invalid size for parameter %s. A maximum length of [%d] is required")
    String invalidMaxSize(int size, String name, int maxSize);

    /**
     * A message indicating the {@code size} is an invalid size for the parameter, represented by the {@code name}
     * parameter.
     *
     * @param size    the invalid size.
     * @param name    the name of the parameter.
     * @param minSize the minimum size allowed.
     *
     * @return the message
     */
    @Message(id = 115, value = "[%d] is an invalid size for parameter %s. A minimum length of [%d] is required")
    String invalidMinSize(int size, String name, int minSize);

    /**
     * A message indicating the {@code value} is invalid for the parameter, represented by the {@code name} parameter.
     *
     * @param value    the invalid value.
     * @param name     the name of the parameter.
     * @param maxValue the minimum value required.
     *
     * @return the message.
     */
    @Message(id = 116, value = "%d is an invalid value for parameter %s. A maximum value of %d is required")
    String invalidMaxValue(int value, String name, int maxValue);

    /**
     * A message indicating the {@code value} is invalid for the parameter, represented by the {@code name} parameter.
     *
     * @param value    the invalid value.
     * @param name     the name of the parameter.
     * @param maxValue the minimum value required.
     *
     * @return the message.
     */
    String invalidMaxValue(long value, String name, long maxValue);

    /**
     * A message indicating the {@code value} is invalid for the parameter, represented by the {@code name} parameter.
     *
     * @param value    the invalid value.
     * @param name     the name of the parameter.
     * @param minValue the minimum value required.
     *
     * @return the message.
     */
    @Message(id = 117, value = "%d is an invalid value for parameter %s. A minimum value of %d is required")
    String invalidMinValue(int value, String name, int minValue);

    /**
     * A message indicating the {@code value} is invalid for the parameter, represented by the {@code name} parameter.
     *
     * @param value    the invalid value.
     * @param name     the name of the parameter.
     * @param minValue the minimum value required.
     *
     * @return the message.
     */
    String invalidMinValue(long value, String name, long minValue);

    /**
     * Creates an exception indicated an invalid modification after completed ste.
     *
     * @return an {@link IllegalStateException} for the error.
     */
    @Message(id = 118, value = "Invalid modification after completed step")
    IllegalStateException invalidModificationAfterCompletedStep();

    /**
     * Creates an exception indicating the {@code value} for the attribute, represented by the {@code name} parameter,
     * is not a valid multicast address.
     *
     * @param value    the invalid value.
     * @param name     the name of the attribute.\
     *
     * @return a {@link XMLStreamException} for the error.
     */
    @Message(id = 119, value = "Value %s for attribute %s is not a valid multicast address")
    OperationFailedException invalidMulticastAddress(String value, String name);

    /**
     * Creates an exception indicating an outbound socket binding cannot have both the {@code localTag} and the
     * {@code remoteTag}.
     *
     * @param name      the name of the socket binding.
     * @param localTag  the local tag.
     * @param remoteTag the remote tag.
     * @param location  the location of the error.
     *
     * @return a {@link XMLStreamException} for the error.
     */
    @Message(id = 120, value = "An outbound socket binding: %s cannot have both %s as well as a %s at the same time")
    XMLStreamException invalidOutboundSocketBinding(String name, String localTag, String remoteTag, @Param Location location);

    /**
     * Creates an exception indicating the {@code flag} is invalid.
     *
     * @param flag       the invalid flag.
     * @param name       the name of the parameter.
     * @param validFlags a collection of valid flags.
     *
     * @return an {@link IllegalArgumentException} for the error.
     */
    @Message(id = 121, value = "%s is not a valid value for parameter %s -- must be one of %s")
    IllegalArgumentException invalidParameterValue(OperationEntry.Flag flag, String name, Collection<OperationEntry.Flag> validFlags);

    /**
     * Creates an exception indicating the {@code value} for the attribute, represented by the {@code name} parameter,
     * does not represent a properly hex-encoded SHA1 hash.
     *
     * @param cause    the cause of the error.
     * @param value    the invalid value.
     * @param name     the name of the attribute.
     * @param location the location of the error.
     *
     * @return a {@link XMLStreamException} for the error.
     */
    @Message(id = 122, value = "Value %s for attribute %s does not represent a properly hex-encoded SHA1 hash")
    XMLStreamException invalidSha1Value(@Cause Throwable cause, String value, String name, @Param Location location);

    /**
     * Creates an exception indicating the stage is not valid for the context process type.
     *
     * @param stage the stage.
     * @param processType the context process type.
     *
     * @return an {@link IllegalStateException} for the error.
     */
    @Message(id = 123, value = "Stage %s is not valid for context process type %s")
    IllegalStateException invalidStage(OperationContext.Stage stage, ProcessType processType);

    /**
     * Creates an exception indicating an invalid step stage specified.
     *
     * @return an {@link IllegalArgumentException} for the error.
     */
    @Message(id = 124, value = "Invalid step stage specified")
    IllegalArgumentException invalidStepStage();

    /**
     * Creates an exception indicating an invalid step stage for this context type.
     *
     * @return an {@link IllegalArgumentException} for the error.
     */
    @Message(id = 125, value = "Invalid step stage for this context type")
    IllegalArgumentException invalidStepStageForContext();

    /**
     * Creates an exception indicating the table cannot have a negative size.
     *
     * @return an {@link IllegalArgumentException} for the error.
     */
    @Message(id = 126, value = "Can not have a negative size table!")
    IllegalArgumentException invalidTableSize();

    /**
     * A message indicating the type, represented by the {@code type} parameter, is invalid.
     *
     * @param type the invalid type.
     *
     * @return the message.
     */
    @Message(id = 127, value = "Invalid type %s")
    String invalidType(ModelType type);

    /**
     * Creates an exception indicating the {@code value} is invalid.
     *
     * @param element the path element
     * @param value the invalid value.
     * @param character the invalid character
     *
     * @return an {@link OperationFailedRuntimeException} for the error.
     */
    @Message(id = 128, value = "Invalid resource address element '%s'. The value '%s' is not valid for an element in a resource address. Character '%s' is not allowed.")
    String invalidPathElementValue(String element, String value, Character character);

    /**
     * A message indicating the {@code value} for the parameter, represented by the {@code name} parameter, is invalid.
     *
     * @param value       the invalid value.
     * @param name        the name of the parameter.
     * @param validValues a collection of valid values.
     *
     * @return the message.
     */
    @Message(id = 129, value = "Invalid value %s for %s; legal values are %s")
    String invalidValue(String value, String name, Collection<?> validValues);

    /**
     * Creates an exception indicating the {@code value} for the {@code name} must be greater than the minimum value,
     * represented by the {@code minValue} parameter.
     *
     * @param name     the name for the value that cannot be negative.
     * @param value    the invalid value.
     * @param minValue the minimum value.
     * @param location the location of the error.
     *
     * @return a {@link XMLStreamException} for the error.
     */
    @Message(id = 130, value = "Illegal '%s' value %s -- must be greater than %s")
    XMLStreamException invalidValueGreaterThan(String name, int value, int minValue, @Param Location location);

    /**
     * Creates an exception indicating the {@code value} for the {@code name} cannot be negative.
     *
     * @param name     the name for the value that cannot be negative.
     * @param value    the invalid value.
     * @param location the location of the error.
     *
     * @return a {@link XMLStreamException} for the error.
     */
    @Message(id = 131, value = "Illegal '%s' value %s -- cannot be negative")
    XMLStreamException invalidValueNegative(String name, int value, @Param Location location);

    /**
     * Creates an exception indicating there must be one of the elements, represented by the {@code sb} parameter,
     * included.
     *
     * @param sb       the acceptable elements.
     * @param location the location of the error.
     *
     * @return a {@link XMLStreamException} for the error.
     */
    @Message(id = 132, value = "Must include one of the following elements: %s")
    XMLStreamException missingOneOf(StringBuilder sb, @Param Location location);

    /**
     * Creates an exception indicating there are missing required attribute(s).
     *
     * @param sb       the missing attributes.
     * @param location the location of the error.
     *
     * @return a {@link XMLStreamException} for the error.
     */
    @Message(id = 133, value = "Missing required attribute(s): %s")
    XMLStreamException missingRequiredAttributes(StringBuilder sb, @Param Location location);

    /**
     * Creates an exception indicating there are missing required element(s).
     *
     * @param sb       the missing element.
     * @param location the location of the error.
     *
     * @return a {@link XMLStreamException} for the error.
     */
    @Message(id = 134, value = "Missing required element(s): %s")
    XMLStreamException missingRequiredElements(StringBuilder sb, @Param Location location);

    /**
     * Creates an exception indicating an interruption awaiting to load the module.
     *
     * @param name the name of the module.
     *
     * @return a {@link XMLStreamException} for the error.
     */
    @Message(id = 135, value = "Interrupted awaiting loading of module %s")
    XMLStreamException moduleLoadingInterrupted(String name);

    /**
     * Creates an exception indicating an interruption awaiting to initialize the module.
     *
     * @param name the name of the module.
     *
     * @return a {@link RuntimeException} for the error.
     */
    @Message(id = 136, value = "Interrupted awaiting initialization of module %s")
    RuntimeException moduleInitializationInterrupted(String name);

    /**
     * Creates an exception indicating a model contains multiple nodes.
     *
     * @param name the name of the node.
     *
     * @return an {@link IllegalStateException} for the error.
     */
    @Message(id = 137, value = "Model contains multiple %s nodes")
    IllegalStateException multipleModelNodes(String name);

    /**
     * A message indicating a namespace with the prefix, represented by the {@code prefix} parameter, is already
     * registered with the schema URI, represented by the {@code uri} parameter.
     *
     * @param prefix the namespace prefix.
     * @param uri    the schema URI.
     *
     * @return the message.
     */
    @Message(id = 138, value = "Namespace with prefix %s already registered with schema URI %s")
    String namespaceAlreadyRegistered(String prefix, String uri);

    /**
     * A message indicating no namespace with the URI {@code prefix}, was found.
     *
     * @param prefix the prefix.
     *
     * @return the message.
     */
    @Message(id = 139, value = "No namespace with URI %s found")
    String namespaceNotFound(String prefix);

    /**
     * A message indicating the element, represented by the {@code element} parameter, does not allow nesting.
     *
     * @param element the element.
     *
     * @return the message.
     */
    @Message(id = 140, value = "Nested %s not allowed")
    String nestedElementNotAllowed(Element element);

    /**
     * Creates an exception indicating no active request was found for handling the report represented by the {@code id}
     * parameter.
     *
     * @param id the batch id.
     *
     * @return a {@link RequestProcessingException} for the error.
     */
    @Message(id = 141, value = "No active request found for handling report %d")
    RequestProcessingException noActiveRequestForHandlingReport(int id);

    /**
     * Creates an exception indicating no active request was found for proxy control represented by the {@code id}
     * parameter.
     *
     * @param id the batch id.
     *
     * @return a {@link RequestProcessingException} for the error.
     */
    @Message(id = 142, value = "No active request found for proxy operation control %d")
    RequestProcessingException noActiveRequestForProxyOperation(int id);

    /**
     * Creates an exception indicating no active request was found for reading the inputstream report represented by
     * the {@code id} parameter.
     *
     * @param id the batch id.
     *
     * @return a {@link IOException} for the error.
     */
    @Message(id = 143, value = "No active request found for reading inputstream report %d")
    IOException noActiveRequestForReadingInputStreamReport(int id);

    /**
     * Creates an exception indicating there is no active step.
     *
     * @return an {@link IllegalStateException} for the error.
     */
    @Message(id = 144, value = "No active step")
    IllegalStateException noActiveStep();

    /**
     * Creates an exception indicating no active transaction found for the {@code id}.
     *
     * @param id the id.
     *
     * @return a {@link RequestProcessingException} for the error.
     */
    @Message(id = 145, value = "No active tx found for id %d")
    RuntimeException noActiveTransaction(int id);

    /**
     * A message indicating there is no child registry for the child, represented by the {@code childType} and
     * {@code child} parameters.
     *
     * @param childType the child type.
     * @param child     the child.
     *
     * @return the message.
     */
    @Message(id = 146, value = "No child registry for (%s, %s)")
    String noChildRegistry(String childType, String child);

    /**
     * Creates an exception indicating no child type for the {@code name}.
     *
     * @param name the name.
     *
     * @return an {@link OperationFailedRuntimeException} for the error.
     */
    @Message(id = 147, value = "No child type %s")
    OperationFailedRuntimeException noChildType(String name);

    /**
     * A message indicating no handler for the step operation, represented by the {@code stepOpName} parameter, at
     * {@code address}.
     *
     * @param stepOpName the step operation name.
     * @param address    the address.
     *
     * @return the message
     *
     * @deprecated use {@link #noSuchResourceType(PathAddress)} or {@link #noHandlerForOperation(String, PathAddress)}
     */
//    @Message(id = 148, value = "No handler for %s at address %s")
//    String noHandler(String stepOpName, PathAddress address);

    /**
     * A message indicating that no interface criteria was provided.
     *
     * @return the message.
     */
    @Message(id = 149, value = "No interface criteria was provided")
    String noInterfaceCriteria();

    /**
     * A message indicating there is no operation handler.
     *
     * @return the message.
     */
    @Message(id = 150, value = "No operation handler")
    String noOperationHandler();

    /**
     * Creates an exception indicating a node is already registered at the location.
     *
     * @param location the location the node is registered at.
     * @param value    the node value.
     *
     * @return an {@link IllegalArgumentException} for the error.
     */
    @Message(id = 151, value = "A node is already registered at '%s%s)'")
    IllegalArgumentException nodeAlreadyRegistered(String location, String value);

    /**
     * Creates an exception indicating the {@code path} is not a directory.
     *
     * @param path the path.
     *
     * @return an {@link IllegalStateException} for the error.
     */
    @Message(id = 152, value = "%s is not a directory")
    IllegalStateException notADirectory(String path);

    /**
     * Creates an exception indicating no {@code path/className} was found for the module identifier.
     *
     * @param path      the path of the SPI.
     * @param className the class name.
     * @param id        the module identifier.
     *
     * @return an {@link IllegalStateException} for the error.
     */
    @Message(id = 153, value = "No %s%s found for %s")
    IllegalStateException notFound(String path, String className, ModuleIdentifier id);

    /**
     * Creates an exception indicating an asynchronous operation cannot execute without an executor.
     *
     * @return an {@link IllegalStateException} for the error.
     */
    @Message(id = 154, value = "Cannot execute asynchronous operation without an executor")
    IllegalStateException nullAsynchronousExecutor();

    /**
     * An exception indicating the {@code name} may not be {@code null}.
     *
     * @param name the name that cannot be {@code null}.
     *
     * @return the exception.
     */
    @Message(id = 155, value = "%s may not be null")
    OperationFailedException nullNotAllowed(String name);

    /**
     * Creates an exception indicating the variable, represented by the {@code name} parameter, was {@code null}.
     *
     * @param name the name of the variable that was {@code null}.
     *
     * @return an {@link IllegalArgumentException} for the error.
     */
    @Message(id = 156, value = "%s is null")
    IllegalArgumentException nullVar(String name);

    /**
     * Creates a message indicating the operation step.
     *
     * @param step the step.
     *
     * @return the message.
     */
    @Message(id = Message.NONE, value = "Operation %s")
    String operation(String step);

    /**
     * Creates an exception indicating the operation is already complete.
     *
     * @return an {@link IllegalStateException} for the error.
     */
    @Message(id = 157, value = "Operation already complete")
    IllegalStateException operationAlreadyComplete();

    /**
     * A message indicating the operation handler failed.
     *
     * @param msg the failure message.
     *
     * @return the message.
     */
    @Message(id = 158, value = "Operation handler failed: %s")
    String operationHandlerFailed(String msg);

    /**
     * A message indicating the operation handler failed to complete.
     *
     * @return the message.
     */
    @Message(id = 159, value = "Operation handler failed to complete")
    String operationHandlerFailedToComplete();

    /**
     * A message indicating the operation is rolling back.
     *
     * @return the message.
     */
    @Message(id = 160, value = "Operation rolling back")
    String operationRollingBack();

    /**
     * A message indicating the operation succeeded and is committing.
     *
     * @return the message.
     */
    @Message(id = 161, value = "Operation succeeded, committing")
    String operationSucceeded();

    /**
     * A message indicating there is no operation, represented by the {@code op} parameter, registered at the address,
     * represented by the {@code address} parameter.
     *
     * @param op      the operation.
     * @param address the address.
     *
     * @return the message.
     */
    @Message(id = 162, value = "There is no operation %s registered at address %s")
    String operationNotRegistered(String op, PathAddress address);


    /**
     * Creates an exception indicating an operation reply value type description is required but was not implemented
     * for the operation represented by the {@code operationName} parameter.
     *
     * @param operationName the name of the operation that requires the reply value type description.
     *
     * @return an {@link IllegalStateException} for the error.
     */
    @Message(id = 163, value = "An operation reply value type description is required but was not implemented for operation %s")
    IllegalStateException operationReplyValueTypeRequired(String operationName);

    /**
     * A message indicating there was a parsing problem.
     *
     * @param row the row the problem occurred at.
     * @param col the column the problem occurred at.
     * @param msg a message to concatenate.
     *
     * @return the message.
     */
    @Message(id = 164, value = "Parsing problem at [row,col]:[%d ,%d]%nMessage: %s")
    String parsingProblem(int row, int col, String msg);

    /**
     * Creates an exception indicating no configuration persister was injected.
     *
     * @return a {@link StartException} for the error.
     */
    @Message(id = 165, value = "No configuration persister was injected")
    StartException persisterNotInjected();

    /**
     * Creates an exception indicating the thread was interrupted waiting for the operation to prepare/fail.
     *
     * @return a {@link RequestProcessingException} for the error.
     */
    @Message(id = 166, value = "Thread was interrupted waiting for the operation to prepare/fail")
    RequestProcessingException prepareFailThreadInterrupted();

    /**
     * Creates an exception indicating the profile has no subsystem configurations.
     *
     * @param location the location of the error.
     *
     * @return a {@link XMLStreamException} for the error.
     */
    //No longer used
    //@Message(id = 167, value = "Profile has no subsystem configurations")
    //XMLStreamException profileHasNoSubsystems(@Param Location location);

    /**
     * Creates an exception indicating no profile found for inclusion.
     *
     * @param location the location of the error.
     *
     * @return a {@link XMLStreamException} for the error.
     */
    @Message(id = 168, value = "No profile found for inclusion")
    XMLStreamException profileNotFound(@Param Location location);

    /**
     * Creates an exception indicating the proxy handler is already registered at the location.
     *
     * @param location the location.
     *
     * @return an {@link IllegalArgumentException} for the error.
     */
    @Message(id = 169, value = "A proxy handler is already registered at location '%s'")
    IllegalArgumentException proxyHandlerAlreadyRegistered(String location);

    /**
     * Creates an exception indicating a thread was interrupted waiting to read attachment input stream from a remote
     * caller.
     *
     * @return a {@link RuntimeException} for the error.
     */
    @Message(id = 170, value = "Thread was interrupted waiting to read attachment input stream from remote caller")
    RuntimeException remoteCallerThreadInterrupted();

    /**
     * A message indicating that removing services has lead to unsatisfied dependencies.
     * <p/>
     * ** Note: Use with {@link #removingServiceUnsatisfiedDependencies(String)}
     *
     * @return the message.
     */
    @Message(id = 171, value = "Removing services has lead to unsatisfied dependencies:")
    String removingServiceUnsatisfiedDependencies();

    /**
     * A message indicating that removing services has lead to unsatisfied dependencies.
     * <p/>
     * ** Note: Use with {@link #removingServiceUnsatisfiedDependencies()}
     *
     * @param name the name of the service.
     *
     * @return the message.
     */
    @Message(id = Message.NONE, value = "%nService %s was depended upon by ")
    String removingServiceUnsatisfiedDependencies(String name);

    /**
     * A message indicating the {@code name} is required.
     *
     * @param name the name of the required attribute.
     *
     * @return the message.
     */
    @Message(id = 172, value = "%s is required")
    String required(String name);

    /**
     * Creates an exception indicating the {@code name} is reserved.
     *
     * @param name     the name that is reserved.
     * @param location the location of the error.
     *
     * @return a {@link XMLStreamException} for the error.
     */
    @Message(id = 173, value = "%s is reserved")
    XMLStreamException reserved(String name, @Param Location location);

    /**
     * A message indicating a resource does not exist.
     *
     * @param resource the resource.
     *
     * @return the message.
     */
    @Message(id = 174, value = "Resource does not exist: %s")
    String resourceNotFound(ModelNode resource);

    /**
     * Creates an exception indicating a resource does not exist.
     *
     * @param ancestor the ancestor path.
     * @param address  the address.
     *
     * @return an {@link OperationFailedRuntimeException} for the error.
     */
    @Message(id = 175, value = "Resource %s does not exist; a resource at address %s cannot be created until all ancestor resources have been added")
    OperationFailedRuntimeException resourceNotFound(PathAddress ancestor, PathAddress address);

    /**
     * Creates an exception indicating the rollback has already been invoked.
     *
     * @return an {@link IllegalStateException} for the error.
     */
    @Message(id = 176, value = "rollback() has already been invoked")
    IllegalStateException rollbackAlreadyInvoked();

    /**
     * A message indicating a schema with URI, represented by the {@code schemaUri} parameter, is already registered
     * with the location, represented by the {@code location} parameter.
     *
     * @param schemaUri the schema URI.
     * @param location  the location.
     *
     * @return the message.
     */
    @Message(id = 177, value = "Schema with URI %s already registered with location %s")
    String schemaAlreadyRegistered(String schemaUri, String location);

    /**
     * A message indicating the schema was not found wit the {@code uri}.
     *
     * @param uri the schema URI.
     *
     * @return the message.
     */
    @Message(id = 178, value = "No schema location with URI %s found")
    String schemaNotFound(String uri);

    /**
     * Creates an exception indicating the service install was cancelled.
     *
     * @return a {@link CancellationException} for the error.
     */
    @Message(id = 179, value = "Service install was cancelled")
    CancellationException serviceInstallCancelled();

    /**
     * A message indicating the missing services.
     *
     * @param sb the missing services.
     *
     * @return the message.
     */
    @Message(id = Message.NONE, value = "is missing [%s]")
    String servicesMissing(StringBuilder sb);

    /**
     * A message that indicates there are services with missing or unavailable dependencies.
     *
     * @return the message.
     */
    @Message(id = 180, value = "Services with missing/unavailable dependencies")
    String servicesMissingDependencies();

    /**
     * Creates an exception indicating the get service registry only supported in runtime operations.
     *
     * @return an {@link IllegalStateException} for the error.
     */
    @Message(id = 181, value = "Get service registry only supported in runtime operations")
    IllegalStateException serviceRegistryRuntimeOperationsOnly();

    /**
     * Creates an exception indicating the service removal only supported in runtime operations.
     *
     * @return an {@link IllegalStateException} for the error.
     */
    @Message(id = 182, value = "Service removal only supported in runtime operations")
    IllegalStateException serviceRemovalRuntimeOperationsOnly();

    /**
     * A message for the service status report header.
     *
     * @return the message.
     */
    @Message(id = 183, value = "Service status report%n")
    String serviceStatusReportHeader();

    /**
     * A message for the service status report indicating new missing or unsatisfied dependencies.
     *
     * @return the message.
     */
    @Message(id = 184, value = "   New missing/unsatisfied dependencies:%n")
    String serviceStatusReportDependencies();

    /**
     * A message for the service status report for missing dependencies.
     *
     * @param serviceName the name of the service
     *
     * @return the message.
     */
    @Message(id = Message.NONE, value = "      %s (missing) dependents: %s %n")
    String serviceStatusReportMissing(ServiceName serviceName, String dependents);

    /**
     * A message for the service status report for unavailable dependencies.
     *
     * @param serviceName the name of the service
     *
     * @return the message.
     */
    @Message(id = Message.NONE, value = "      %s (unavailable) dependents: %s %n")
    String serviceStatusReportUnavailable(ServiceName serviceName, String dependents);

    /**
     * A message for the service status report indicating new corrected service.
     *
     * @return the message.
     */
    @Message(id = 185, value = "   Newly corrected services:%n")
    String serviceStatusReportCorrected();

    /**
     * A message for the service status report for no longer required dependencies.
     *
     * @param serviceName the name of the service
     *
     * @return the message.
     */
    @Message(id = Message.NONE, value = "      %s (no longer required)%n")
    String serviceStatusReportNoLongerRequired(ServiceName serviceName);

    /**
     * A message for the service status report for unavailable dependencies.
     *
     * @param serviceName the name of the service
     *
     * @return the message.
     */
    @Message(id = Message.NONE, value = "      %s (new available)%n")
    String serviceStatusReportAvailable(ServiceName serviceName);

    /**
     * A message for the service status report for failed services.
     *
     * @return the message.
     */
    @Message(id = 186, value = "  Services which failed to start:")
    String serviceStatusReportFailed();

    /**
     * Creates an exception indicating the get service target only supported in runtime operations.
     *
     * @return an {@link IllegalStateException} for the error.
     */
    @Message(id = 187, value = "Get service target only supported in runtime operations")
    IllegalStateException serviceTargetRuntimeOperationsOnly();

    /**
     * Creates an exception indicating the stage is already complete.
     *
     * @param stage the stage.
     *
     * @return an {@link IllegalStateException} for the error.
     */
    @Message(id = 188, value = "Stage %s is already complete")
    IllegalStateException stageAlreadyComplete(OperationContext.Stage stage);

    /**
     * A message indicating the step handler failed after completion.
     *
     * @param handler the handler that failed.
     *
     * @return the message.
     */
    @Message(id = 189, value = "Step handler %s failed after completion")
    String stepHandlerFailed(OperationStepHandler handler);

    /**
     * A message indicating the step handler for the operation failed handling operation rollback.
     *
     * @param handler the handler that failed.
     * @param op      the operation.
     * @param address the path address.
     * @param cause   the error.
     *
     * @return the message.
     */
    @Message(id = 190, value = "Step handler %s for operation %s at address %s failed handling operation rollback -- %s")
    String stepHandlerFailedRollback(OperationStepHandler handler, String op, PathAddress address, Throwable cause);

    /**
     * A message indicating an interruption awaiting subsystem boot operation execution.
     *
     * @return the message.
     */
    @Message(id = 191, value = "Interrupted awaiting subsystem boot operation execution")
    String subsystemBootInterrupted();

    /**
     * A message indicating the boot operations for the subsystem, represented by the {@code name} parameter, failed
     * without explanation.
     *
     * @param name the name of the subsystem.
     *
     * @return the message.
     */
    @Message(id = 192, value = "Boot operations for subsystem %s failed without explanation")
    String subsystemBootOperationFailed(String name);

    /**
     * A message indicating a failure executing subsystem boot operations.
     *
     * @return the message.
     */
    @Message(id = 193, value = "Failed executing subsystem %s boot operations")
    String subsystemBootOperationFailedExecuting(String name);

    /**
     * Creates an exception indicating the table is full.
     *
     * @return an {@link IllegalStateException} for the error.
     */
    @Message(id = 194, value = "Table is full!")
    IllegalStateException tableIsFull();

    /**
     * Creates an exception indicating an interruption awaiting a transaction commit or rollback.
     *
     * @return a {@link RuntimeException} for the error.
     */
    @Message(id = 195, value = "Interrupted awaiting transaction commit or rollback")
    RuntimeException transactionInterrupted();

    /**
     * Creates an exception indicating a timeout occurred waiting for the transaction.
     *
     * @param type the transaction type.
     *
     * @return a {@link RuntimeException} for the error.
     */
    @Message(id = 196, value = "A timeout occurred waiting for the transaction to %s")
    RuntimeException transactionTimeout(String type);

    /**
     * Creates an exception indicating an unexpected attribute, represented by the {@code name} parameter, was
     * encountered.
     *
     * @param name     the unexpected attribute name.
     * @param location the location of the error.
     *
     * @return a {@link XMLStreamException} for the error.
     */
    @Message(id = 197, value = "Unexpected attribute '%s' encountered")
    XMLStreamException unexpectedAttribute(QName name, @Param Location location);

    /**
     * Creates an exception indicating an unexpected element, represented by the {@code name} parameter, was
     * encountered.
     *
     * @param name     the unexpected element name.
     * @param location the location of the error.
     *
     * @return a {@link XMLStreamException} for the error.
     */
    @Message(id = 198, value = "Unexpected element '%s' encountered")
    XMLStreamException unexpectedElement(QName name, @Param Location location);

    /**
     * Creates an exception indicating an unexpected end of an element, represented by the {@code name} parameter, was
     * encountered.
     *
     * @param name     the unexpected element name.
     * @param location the location of the error.
     *
     * @return a {@link XMLStreamException} for the error.
     */
    @Message(id = 199, value = "Unexpected end of element '%s' encountered")
    XMLStreamException unexpectedEndElement(QName name, @Param Location location);

    /**
     * Creates an exception indicating the {@code storage} was unexpected.
     *
     * @param storage the storage that was unexpected.
     *
     * @return an {@link IllegalStateException} for the error.
     */
    @Message(id = 200, value = "Unexpected storage %s")
    IllegalStateException unexpectedStorage(AttributeAccess.Storage storage);

    /**
     * A message indicating the attribute, represented by the {@code name} parameter, is unknown.
     *
     * @param name the attribute name.
     *
     * @return the message.
     */
    @Message(id = 201, value = "Unknown attribute '%s'")
    String unknownAttribute(String name);

    /**
     * A message indicating there is no known child type with the name, represented by the {@code name} parameter.
     *
     * @param name the name of the child.
     *
     * @return the message.
     */
    @Message(id = 202, value = "No known child type named %s")
    String unknownChildType(String name);

    /**
     * Creates an exception indicating the property, represented by the {@code name} parameter, is unknown.
     *
     * @param name the name of the property.
     *
     * @return a {@link RuntimeException} for the error.
     */
    @Message(id = 203, value = "Unknown property in interface criteria list: %s")
    RuntimeException unknownCriteriaInterfaceProperty(String name);

    /**
     * A message indicating the interface criteria type, represented by the {@code type} parameter, is unknown.
     *
     * @param type the unknown criteria type.
     *
     * @return the message.
     */
    @Message(id = 204, value = "Unknown interface criteria type %s")
    String unknownCriteriaInterfaceType(String type);

    /**
     * Creates an exception indicating the interface, represented by the {@code value} attribute, for the attribute,
     * represented by the {@code attributeName} parameter, is unknown on in the element.
     *
     * @param value         the value of the attribute.
     * @param attributeName the attribute name.
     * @param elementName   the element name for the attribute.
     * @param location      the location of the error.
     *
     * @return a {@link XMLStreamException} for the error.
     */
    @Message(id = 205, value = "Unknown interface %s %s must be declared in element %s")
    XMLStreamException unknownInterface(String value, String attributeName, String elementName, @Param Location location);

    /**
     * Creates an exception indicating an unknown {@code elementName1} {@code value} {@code elementName2} must be
     * declared in the element represented by the {@code parentElement} parameter.
     *
     * @param elementName1  the name of the first element.
     * @param value         the value.
     * @param elementName2  the name of the second element.
     * @param parentElement the parent element name.
     * @param location      the location of the error.
     *
     * @return a {@link XMLStreamException} for the error.
     */
    @Message(id = 206, value = "Unknown %s %s %s must be declared in element %s")
    XMLStreamException unknownValueForElement(String elementName1, String value, String elementName2, String parentElement, @Param Location location);

    /**
     * A message indicating the validation failed.
     *
     * @param name the parameter name the validation failed on.
     *
     * @return the message.
     */
    @Message(id = 207, value = "Validation failed for %s")
    String validationFailed(String name);

    /**
     * A message indicating that there are more services than would be practical to display
     *
     * @param number the number of services that were not displayed
     *
     * @return the message.
     */
    @Message(id = 208, value = "... and %s more")
    String andNMore(int number);

    /**
     * Creates an exception indicating an invalid value, represented by the {@code value} parameter, was found for the
     * attribute, represented by the {@code name} parameter.
     *
     * @param value    the invalid value.
     * @param name     the attribute name.
     * @param validValues the legal values for the attribute
     * @param location the location of the error.
     *
     * @return a {@link XMLStreamException} for the error.
     */
    @Message(id = 209, value = "Invalid value '%s' for attribute '%s' -- valid values are %s")
    XMLStreamException invalidAttributeValue(String value, QName name, Set<String> validValues, @Param Location location);

    /**
     * Creates an exception message indicating an expression could not be resolved due to lack of security permissions.
     *
     * @param toResolve  the node being resolved
     * @param e the SecurityException
     * @return an {@link OperationFailedException} for the caller
     */
    @Message(id = 210, value = "Caught SecurityException attempting to resolve expression '%s' -- %s")
    String noPermissionToResolveExpression(ModelNode toResolve, SecurityException e);

    /**
     * Creates an exception message indicating an expression could not be resolved due to no corresponding system property
     * or environment variable.
     *
     * @param toResolve  the node being resolved
     * @return an {@link OperationFailedException} for the caller
     */
    @Message(id = 211, value = "Cannot resolve expression '%s'")
    OperationFailedException cannotResolveExpression(String toResolve);

    /**
     * Creates an exception indicating the resource is a duplicate.
     *
     * @param address the address of the resource.
     *
     * @return an {@link OperationFailedRuntimeException} for the error.
     */
    @Message(id = 212, value = "Duplicate resource %s")
    OperationFailedRuntimeException duplicateResourceAddress(PathAddress address);

    /**
     * Creates an exception indicating a resource cannot be removed due to the existence of child resources.
     *
     * @param children the address elements for the children.
     *
     * @return an {@link OperationFailedException} for the error.
     */
    @Message(id = 213, value = "Cannot remove resource before removing child resources %s")
    OperationFailedException cannotRemoveResourceWithChildren(List<PathElement> children);

    /**
     * Creates an exception indicating the canonical file for the main file could not be found.
     *
     * @param name  the main file.
     * @param configurationDir the configuration directory
     *
     * @return an {@link IllegalStateException} for the error.
     */
    @Message(id = 214, value = "Could not get main file: %s. Specified files must be relative to the configuration dir: %s")
    IllegalStateException mainFileNotFound(String name, File configurationDir);

    // 215 free

    /**
     * Creates an exception indicating a resource cannot be found.
     *
     * @param pathAddress the address for the resource.
     *
     * @return an {@link OperationFailedRuntimeException} for the error.
     */
    @Message(id = 216, value = "Management resource '%s' not found")
    Resource.NoSuchResourceException managementResourceNotFound(PathAddress pathAddress);

    /**
     * Creates an exception message indicating a child resource cannot be found.
     *
     * @param childAddress the address element for the child.
     *
     * @return an message for the error.
     */
    @Message(id = 217, value = "Child resource '%s' not found")
    String childResourceNotFound(PathElement childAddress);

    /**
     * Creates an exception indicating a node is already registered at the location.
     *
     * @param location the location of the existing node.
     *
     * @return an {@link IllegalArgumentException} for the error.
     */
    @Message(id = 218, value = "A node is already registered at '%s'")
    IllegalArgumentException nodeAlreadyRegistered(String location);

    /**
     * Creates an exception indicating that an attempt was made to remove an extension before removing all of its
     * subsystems.
     *
     * @param moduleName the name of the extension
     * @param subsystem the name of the subsystem
     *
     * @return an {@link IllegalStateException} for the error
     */
    @Message(id = 219, value = "An attempt was made to unregister extension %s which still has subsystem %s registered")
    IllegalStateException removingExtensionWithRegisteredSubsystem(String moduleName, String subsystem);

    /**
     * Creates an exception indicating that an attempt was made to register an override model for the root model
     * registration.
     *
     * @return an {@link IllegalStateException} for the error
     */
    @Message(id = 220, value = "An override model registration is not allowed for the root model registration")
    IllegalStateException cannotOverrideRootRegistration();

    /**
     * Creates an exception indicating that an attempt was made to register an override model for a non-wildcard
     * registration.
     *
     * @param valueName the name of the non-wildcard registration that cannot be overridden
     * @return an {@link IllegalStateException} for the error
     */
    @Message(id = 221, value = "An override model registration is not allowed for non-wildcard model registrations. This registration is for the non-wildcard name '%s'.")
    IllegalStateException cannotOverrideNonWildCardRegistration(String valueName);

    /**
     * Creates an exception indicating that an attempt was made to remove a wildcard model registration via
     * the unregisterOverrideModel API.
     *
     * @return an {@link IllegalArgumentException} for the error
     */
    @Message(id = 222, value = "A registration named '*' is not an override model and cannot be unregistered via the unregisterOverrideModel API.")
    IllegalArgumentException wildcardRegistrationIsNotAnOverride();

    /**
     * Creates an exception indicating that an attempt was made to remove a resource registration from the root registration.
     *
     * @return an {@link IllegalStateException} for the error
     */
    @Message(id = 223, value = "The root resource registration does not support overrides, so no override can be removed.")
    IllegalStateException rootRegistrationIsNotOverridable();

    /**
     * Creates an exception indicating there is no operation, represented by the {@code op} parameter, registered at the address,
     * represented by the {@code address} parameter.
     *
     * @param op      the operation.
     * @param address the address.
     * @return the message.
     */
    @Message(id = 224, value = "There is no operation %s registered at address %s")
    IllegalArgumentException operationNotRegisteredException(String op, PathAddress address);


    /**
     * Creates a runtime exception indicating there was a failure to recover services during an operation rollback
     *
     * @param cause the cause of the failure
     * @return the runtime exception.
     */
    @Message(id = 225, value = "Failed to recover services during operation rollback")
    RuntimeException failedToRecoverServices(@Param OperationFailedException cause);

    /**
     * Creates an IllegalStateException indicating a subsystem with the given name has already been registered by
     * a different extension.
     *
     * @param subsystemName the cause of the failure
     * @return the runtime exception.
     */
    @Message(id = 226, value = "A subsystem named '%s' cannot be registered by extension '%s' -- a subsystem with that name has already been registered by extension '%s'.")
    IllegalStateException duplicateSubsystem(String subsystemName, String duplicatingModule, String existingModule);

    /**
     * Creates an exception indicating that the operation is missing one of the standard fields.
     *
     * @param field the standard field name
     * @param operation the operation as a string. May be empty
     */
    @Message(id = 227, value = "Operation has no '%s' field. %s")
    IllegalArgumentException validationFailedOperationHasNoField(String field, String operation);

    /**
     * Creates an exception indicating that the operation has an empty name.
     *
     * @param operation the operation as a string. May be empty
     */
    @Message(id = 228, value = "Operation has a null or empty name. %s")
    IllegalArgumentException validationFailedOperationHasANullOrEmptyName(String operation);

    /**
     * Creates an exception indicating that the operation could not be found
     *
     * @param name the name of the operation
     * @param address the operation address
     * @param operation the operation as a string. May be empty
     */
    @Message(id = 229, value = "No operation called '%s' at '%s'. %s")
    IllegalArgumentException validationFailedNoOperationFound(String name, PathAddress address, String operation);

    /**
     * Creates an exception indicating that the operation contains a parameter not in its descriptor
     *
     * @param paramName the name of the parameter in the operation
     * @param parameterNames the valid parameter names
     * @param operation the operation as a string. May be empty
     */
    @Message(id = 230, value = "Operation contains a parameter '%s' which is not one of the expected parameters %s. %s")
    IllegalArgumentException validationFailedActualParameterNotDescribed(String paramName, Set<String> parameterNames, String operation);

    /**
     * Creates an exception indicating that the operation does not contain a required parameter
     *
     * @param paramName the name of the required parameter
     * @param operation the operation as a string. May be empty
     */
    @Message(id = 231, value = "Required parameter %s is not present. %s")
    IllegalArgumentException validationFailedRequiredParameterNotPresent(String paramName, String operation);

    /**
     * Creates an exception indicating that the operation contains both an alternative and a required parameter
     *
     * @param alternative the name of the alternative parameter
     * @param paramName the name of the required parameter
     * @param operation the operation as a string. May be empty
     */
    @Message(id = 232, value = "Alternative parameter '%s' for required parameter '%s' was used. Please use one or the other. %s")
    IllegalArgumentException validationFailedRequiredParameterPresentAsWellAsAlternative(String alternative, String paramName, String operation);

    /**
     * Creates an exception indicating that an operation parameter could not be converted to the required type
     *
     * @param paramName the name of the required parameter
     * @param type the required type
     * @param operation the operation as a string. May be empty
     */
    @Message(id = 233, value = "Could not convert the parameter '%s' to a %s. %s")
    IllegalArgumentException validationFailedCouldNotConvertParamToType(String paramName, ModelType type, String operation);

    /**
     * Creates an exception indicating that an operation parameter value is smaller than the allowed minimum value
     *
     * @param value the name of the required parameter
     * @param paramName the name of the required parameter
     * @param min the minimum value
     * @param operation the operation as a string. May be empty
     */
    @Message(id = 234, value = "The value '%s' passed in for '%s' is smaller than the minimum value '%s'. %s")
    IllegalArgumentException validationFailedValueIsSmallerThanMin(Number value, String paramName, Number min, String operation);

    /**
     * Creates an exception indicating that an operation parameter value is greater than the allowed minimum value
     *
     * @param value the name of the required parameter
     * @param paramName the name of the required parameter
     * @param max the minimum value
     * @param operation the operation as a string. May be empty
     */
    @Message(id = 235, value = "The value '%s' passed in for '%s' is bigger than the maximum value '%s'. %s")
    IllegalArgumentException validationFailedValueIsGreaterThanMax(Number value, String paramName, Number max, String operation);

    /**
     * Creates an exception indicating that an operation parameter value is shorter than the allowed minimum length
     *
     * @param value the name of the required parameter
     * @param paramName the name of the required parameter
     * @param minLength the minimum value
     * @param operation the operation as a string. May be empty
     */
    @Message(id = 236, value = "The value '%s' passed in for '%s' is shorter than the minimum length '%s'. %s")
    IllegalArgumentException validationFailedValueIsShorterThanMinLength(Object value, String paramName, Object minLength, String operation);

    /**
     * Creates an exception indicating that an operation parameter value is longer than the allowed maximum length
     *
     * @param value the name of the required parameter
     * @param paramName the name of the required parameter
     * @param maxLength the minimum value
     * @param operation the operation as a string. May be empty
     */
    @Message(id = 237, value = "The value '%s' passed in for '%s' is longer than the maximum length '%s'. %s")
    IllegalArgumentException validationFailedValueIsLongerThanMaxLength(Object value, String paramName, Object maxLength, String operation);

    /**
     * Creates an exception indicating that an operation parameter list value has an element that is not of the accepted type
     *
     * @param paramName the name of the required parameter
     * @param elementType the expected element type
     * @param operation the operation as a string. May be empty
     */
    @Message(id = 238, value = "%s is expected to be a list of %s. %s")
    IllegalArgumentException validationFailedInvalidElementType(String paramName, ModelType elementType, String operation);

    /**
     * Creates a string for use in an IllegalArgumentException or a warning message indicating that
     * the required attribute of a parameter in the operation description is not a boolean.
     *
     * @param paramName the name of the parameter
     * @param address the address of the operation
     * @param description the operation description
     */
    @Message(id = 239, value = "'" + ModelDescriptionConstants.REQUIRED + "' parameter: '%s' must be a boolean in the description of the operation at %s: %s")
    String invalidDescriptionRequiredFlagIsNotABoolean(String paramName, PathAddress address, ModelNode description);

    /**
     * Creates a string for use in an IllegalArgumentException or a warning message indicating that
     * a parameter is undefined in the operation description.
     *
     * @param name the name of the parameter
     * @param address the address of the operation
     * @param description the operation description
     */
    @Message(id = 240, value = "Undefined request property '%s' in description of the operation at %s: %s")
    String invalidDescriptionUndefinedRequestProperty(String name, PathAddress address, ModelNode description);

    /**
     * Creates a string for use in an IllegalArgumentException or a warning message indicating that
     * a parameter has no type in the operation description
     *
     * @param paramName the name of the parameter
     * @param address the address of the operation
     * @param description the operation description
     */
    @Message(id = 241, value = "There is no type for parameter '%s' in the description of the operation at %s: %s")
    String invalidDescriptionNoParamTypeInDescription(String paramName, PathAddress address, ModelNode description);

    /**
     * Creates a string for use in an IllegalArgumentException or a warning message indicating that
     * a parameter has an invalid type in the operation description
     *
     * @param paramName the name of the parameter
     * @param address the address of the operation
     * @param description the operation description
     */
    @Message(id = 242, value = "Could not determine the type of parameter '%s' in the description of the operation at %s: %s")
    String invalidDescriptionInvalidParamTypeInDescription(String paramName, PathAddress address, ModelNode description);

    /**
     * Creates a string for use in an IllegalArgumentException or a warning message indicating that
     * a parameter has a min or max attribute value of a different type from its expected value.
     *
     * @param minOrMax {@code min} or {@code max}
     * @param paramName the name of the parameter
     * @param expectedType the expected type
     * @param address the address of the operation
     * @param description the operation description
     */
    @Message(id = 243, value = "The '%s' attribute of the '%s' parameter can not be converted to its type: %s in the description of the operation at %s: %s")
    String invalidDescriptionMinMaxForParameterHasWrongType(String minOrMax, String paramName, ModelType expectedType, PathAddress address, ModelNode description);

    /**
     * Creates a string for use in an IllegalArgumentException or a warning message indicating that
     * a parameter has a min-length or max-length attribute value that is not an integer.
     *
     * @param minOrMaxLength {@code min} or {@code max}
     * @param paramName the name of the parameter
     * @param address the address of the operation
     * @param description the operation description
     */
    @Message(id = 244, value = "The '%s' attribute of the '%s' parameter can not be converted to an integer in the description of the operation at %s: %s")
    String invalidDescriptionMinMaxLengthForParameterHasWrongType(String minOrMaxLength, String paramName, PathAddress address, ModelNode description);

    /**
     * Creates an exception indicating the {@code value} for the {@code name} must be a valid port number.
     *
     * @param name     the name for the value that must be a port number.
     * @param value    the invalid value.
     * @param location the location of the error.
     *
     * @return a {@link XMLStreamException} for the error.
     */
    @Message(id = 245, value = "Illegal '%s' value %s -- must be a valid port number")
    XMLStreamException invalidPort(String name, String value, @Param Location location);

    @Message(id = 246, value = "Cannot resolve the localhost address to create a UUID-based name for this process")
    RuntimeException cannotResolveProcessUUID(@Cause UnknownHostException cause);

    /**
     * Creates an exception indicating a user tried calling ServiceController.setMode(REMOVE) from an operation handler.
     *
     * @return a {@link XMLStreamException} for the error.
     */
    @Message(id = 247, value = "Do not call ServiceController.setMode(REMOVE), use OperationContext.removeService() instead.")
    IllegalStateException useOperationContextRemoveService();

    /**
     * Creates an exception indicating that the value of the specified parameter does not match any of the allowed
     * values.
     *
     * @param value the parameter value.
     * @param parameterName the parameter name.
     * @param allowedValues a set containing the allowed values.
     * @return an {@link OperationFailedException} for the error.
     */
    @Message(id = 248, value="Invalid value %s for %s; legal values are %s")
    OperationFailedException invalidEnumValue(String value, String parameterName, Set<?> allowedValues);

    /*
     * Creates an exception indicating a user tried to directly update the configuration model of a managed domain
     * server rather, bypassing the Host Controller.
     *
     * @param operation the name of the operation
     * @param address the address of the operation
     *
     * @return a {@link OperationFailedRuntimeException} for the error.
     */
    @Message(id = 249, value = "Operation '%s' targeted at resource '%s' was directly invoked by a user. " +
            "User operations are not permitted to directly update the persistent configuration of a server in a managed domain.")
    OperationFailedRuntimeException modelUpdateNotAuthorized(String operation, PathAddress address);

    /*
     * Creates an exception indicating an operation handler tried to access the server results portion of an operation
     * response on a non-HostController process.
     *
     * @param validType ProcessType.HOST_CONTROLLER -- a param here so it won't be translated
     * @param processType the type of process that tried to access the server results
     *
     * @return a {@link IllegalStateException} for the error.
     */
    @Message(id = 250, value = "An operation handler attempted to access the operation response server results object " +
            "on a process type other than '%s'. The current process type is '%s'")
    IllegalStateException serverResultsAccessNotAllowed(ProcessType validType, ProcessType processType);

    @Message(id = 251, value = "Can't have both loopback and inet-address criteria")
    String cantHaveBothLoopbackAndInetAddressCriteria();

    @Message(id = 252, value = "Can't have both link-local and inet-address criteria")
    String cantHaveBothLinkLocalAndInetAddressCriteria();

    @Message(id = 253, value = "Can't have same criteria for both not and inclusion %s")
    String cantHaveSameCriteriaForBothNotAndInclusion(InterfaceCriteria interfaceCriteria);

    @Message(id = 254, value = "Invalid value '%s' for attribute '%s' -- no interface configuration with that name exists")
    OperationFailedException nonexistentInterface(String attributeValue, String attributeName);

    @Message(id = 255, value = "%s is empty")
    IllegalArgumentException emptyVar(String name);

    @Message(id = 256, value = "Could not find a path called '%s'")
    IllegalArgumentException pathEntryNotFound(String pathName);

    @Message(id = 257, value="Path entry is read-only: '%s'")
    IllegalArgumentException pathEntryIsReadOnly(String pathName);

    @Message(id = 258, value="There is already a path entry called: '%s'")
    IllegalArgumentException pathEntryAlreadyExists(String pathName);

    @Message(id = 259, value="Could not find relativeTo path '%s' for relative path '%s'")
    IllegalStateException pathEntryNotFoundForRelativePath(String relativePath, String pathName);

    @Message(id = 260, value="Invalid relativePath value '%s'")
    IllegalArgumentException invalidRelativePathValue(String relativePath);

    @Message(id = 261, value="'%s' is a Windows absolute path")
    IllegalArgumentException pathIsAWindowsAbsolutePath(String path);

    @Message(id = 262, value="Path '%s' is read-only; it cannot be removed")
    OperationFailedException cannotRemoveReadOnlyPath(String pathName);

    @Message(id = 263, value="Path '%s' is read-only; it cannot be modified")
    OperationFailedException cannotModifyReadOnlyPath(String pathName);
    /**
     * An exception indicating the {@code name} may not be {@link ModelType#EXPRESSION}.
     *
     * @param name the name of the attribute or parameter value that cannot be an expression
     *
     * @return the exception.
     */
    @Message(id = 264, value = "%s may not be ModelType.EXPRESSION")
    OperationFailedException expressionNotAllowed(String name);

    @Message(id = 265, value = "PathManager not available on processes of type '%s'")
    IllegalStateException pathManagerNotAvailable(ProcessType processType);

    /**
     * Creates an exception indicating the {@code value} for the attribute, represented by the {@code name} parameter,
     * is not a valid multicast address.
     *
     * @param cause    the cause of the error.
     * @param value    the invalid value.
     * @param name     the name of the attribute.
     *
     * @return a {@link XMLStreamException} for the error.
     */
    @Message(id = 266, value = "Value %s for attribute %s is not a valid multicast address")
    OperationFailedException unknownMulticastAddress(@Cause UnknownHostException cause, String value, String name);

    @Message(id = 267, value="Path '%s' cannot be removed, since the following paths depend on it: %s")
    OperationFailedException cannotRemovePathWithDependencies(String pathName, Set<String> dependencies);

    @Message(id = 268, value = "Failed to rename temp file %s to %s")
    ConfigurationPersistenceException failedToRenameTempFile(@Cause Throwable cause, File temp, File file);


    @Message(id = 269, value = "Invalid locale format:  %s")
    String invalidLocaleString(String unparsed);

    @Message(id = 270, value = "<one or more transitive dependencies>")
    String transitiveDependencies();

    /**
     * Creates a message indicating the operation is cancelled.
     *
     * @return the message.
     */
    @Message(id = 271, value = "Operation cancelled")
    String operationCancelled();

    /**
     * Creates a message indicating the operation is cancelled asynchronously.
     *
     * @return a {@link CancellationException} for the error.
     */
    @Message(id = 272, value = "Operation cancelled asynchronously")
    OperationCancellationException operationCancelledAsynchronously();

    @Message(id = 273, value = "Stream was killed")
    IOException streamWasKilled();

    @Message(id = 274, value = "Stream was closed")
    IOException streamWasClosed();

    @Message(id = 275, value = "Cannot define both '%s' and '%s'")
    OperationFailedException cannotHaveBothParameters(String nameA, String name2);

    @Message(id = 276, value = "Failed to delete file %s")
    IllegalStateException couldNotDeleteFile(File file);

    @Message(id = 277, value = "An alias is already registered at location '%s'")
    IllegalArgumentException aliasAlreadyRegistered(String location);

    @Message(id = 278, value = "Expected an address under '%s', was '%s'")
    IllegalArgumentException badAliasConvertAddress(PathAddress aliasAddress, PathAddress actual);

    @Message(id = 279, value = "Alias target address not found: %s")
    IllegalArgumentException aliasTargetResourceRegistrationNotFound(PathAddress targetAddress);

    @Message(id = 280, value = "No operation called '%s' found for alias address '%s' which maps to '%s'")
    IllegalArgumentException aliasStepHandlerOperationNotFound(String name, PathAddress aliasAddress, PathAddress targetAddress);

    @Message(id = 281, value = "Resource registration is not an alias")
    IllegalStateException resourceRegistrationIsNotAnAlias();

    @Message(id = 282, value = "Model contains fields that are not known in definition, fields: %s, path: %s")
    RuntimeException modelFieldsNotKnown(Set<String> fields, PathAddress address);


    @Message(id = 283, value = "Could not marshal attribute as element: %s")
    UnsupportedOperationException couldNotMarshalAttributeAsElement(String attributeName);

    @Message(id = 284, value = "Could not marshal attribute as attribute: %s")
    UnsupportedOperationException couldNotMarshalAttributeAsAttribute(String attributeName);

    @Message(id = 285, value = "Operation %s invoked against multiple target addresses failed at address %s with failure description %s")
    String wildcardOperationFailedAtSingleAddress(String operation, PathAddress address, String failureMessage);

    @Message(id = 286, value = "Operation %s invoked against multiple target addresses failed at address %s. See the operation result for details.")
    String wildcardOperationFailedAtSingleAddressWithComplexFailure(String operation, PathAddress address);

    @Message(id = 287, value = "Operation %s invoked against multiple target addresses failed at addresses %s. See the operation result for details.")
    String wildcardOperationFailedAtMultipleAddresses(String operation, Set<PathAddress> addresses);

    @Message(id = 288, value = "One or more services were unable to start due to one or more indirect dependencies not being available.")
    String missingTransitiveDependencyProblem();

    @Message(id = Message.NONE, value = "Services that were unable to start:")
    String missingTransitiveDependents();

    @Message(id = Message.NONE, value = "Services that may be the cause:")
    String missingTransitiveDependencies();

    @Message(id = 289, value = "No operation entry called '%s' registered at '%s'")
    String noOperationEntry(String op, PathAddress pathAddress);

    @Message(id = 290, value = "No operation handler called '%s' registered at '%s'")
    String noOperationHandler(String op, PathAddress pathAddress);

    @Message(id = 291, value = "There is no registered path to resolve with path attribute '%s' and/or relative-to attribute '%s on: %s")
    IllegalStateException noPathToResolve(String pathAttributeName, String relativeToAttributeName, ModelNode model);

    @Message(id = 292, value = "Attributes do not support expressions in the target model version and this resource will need to be ignored on the target host.")
    String attributesDontSupportExpressions();

    @Message(id = 293, value = "Attributes are not understood in the target model version and this resource will need to be ignored on the target host.")
    String attributesAreNotUnderstoodAndMustBeIgnored();

    @Message(id = 294, value = "Transforming resource %s to core model version '%s' -- %s %s")
    String transformerLoggerCoreModelResourceTransformerAttributes(PathAddress pathAddress, ModelVersion modelVersion, String attributeNames, String message);

    @Message(id = 295, value = "Transforming operation %s at resource %s to core model version '%s' -- %s %s")
    String transformerLoggerCoreModelOperationTransformerAttributes(ModelNode op, PathAddress pathAddress, ModelVersion modelVersion, String attributeNames, String message);

    @Message(id = 296, value = "Transforming resource %s to subsystem '%s' model version '%s' -- %s %s")
    String transformerLoggerSubsystemModelResourceTransformerAttributes(PathAddress pathAddress, String subsystem, ModelVersion modelVersion, String attributeNames, String message);

    @Message(id = 297, value = "Transforming operation %s at resource %s to subsystem '%s' model version '%s' -- %s %s")
    String transformerLoggerSubsystemModelOperationTransformerAttributes(ModelNode op, PathAddress pathAddress, String subsystem, ModelVersion modelVersion, String attributeNames, String message);

    @Message(id = 298, value="Node contains an unresolved expression %s -- a resolved model is required")
    OperationFailedException illegalUnresolvedModel(String expression);

    //The 'details' attribute needs to list the rejected attributes and what was wrong with them, an example is message id 14898
    @Message(id = 299, value = "Transforming resource %s for host controller '%s' to core model version '%s' -- there were problems with some of the attributes and this resource will need to be ignored on that host. Details of the problems: %s")
    OperationFailedException rejectAttributesCoreModelResourceTransformer(PathAddress pathAddress, String legacyHostName, ModelVersion modelVersion, List<String> details);

    @Message(id = 300, value = "Transforming resource %s for host controller '%s' to subsystem '%s' model version '%s' --there were problems with some of the attributes and this resource will need to be ignored on that host. Details of problems: %s")
    OperationFailedException rejectAttributesSubsystemModelResourceTransformer(PathAddress pathAddress, String legacyHostName, String subsystem, ModelVersion modelVersion, List<String> details);

    @Message(id = 301, value = "The following attributes do not support expressions: %s")
    String attributesDoNotSupportExpressions(Set<String> attributeNames);

    /** The attribute name list fragment to include in the transformation logging messages */
    @Message(id = Message.NONE, value = "attributes %s")
    String attributeNames(Set<String> attributes);

    @Message(id = 302, value = "The following attributes are not understood in the target model version and this resource will need to be ignored on the target host: %s")
    String attributesAreNotUnderstoodAndMustBeIgnored(Set<String> attributeNames);

    @Message(id = 303, value = "Resource %s is rejected on the target host, and will need to be ignored on the host")
    String rejectedResourceResourceTransformation(PathAddress address);

    @Message(id = 304, value = "Operation %2$s at %1s is rejected on the target host and will need to be ignored on the host")
    String rejectResourceOperationTransformation(PathAddress address, ModelNode operation);

    /**
     * Creates an exception indicating that {@code discoveryOptionsName} must be declared
     * or the {@code hostName} and {@code portName} need to be provided.
     *
     * @param discoveryOptionsName the discovery-options element name.
     * @param hostName the host attribute name.
     * @param portName the port attribute name.
     * @param location the location of the error.
     *
     * @return a {@link XMLStreamException} for the error.
     */
    @Message(id = 305, value = "Unless the Host Controller is started with command line option %s and the %s " +
            "attribute is not set to %s, %s must be declared or the %s and the %s need to be provided.")
    XMLStreamException discoveryOptionsMustBeDeclared(String adminOnlyCmd, String policyAttribute, String fetchValue,
                                                      String discoveryOptionsName, String hostName, String portName,
                                                      @Param Location location);

    @Message(id = 306, value = "read only context")
    IllegalStateException readOnlyContext();

    @Message(id = 307, value = "We are trying to read data from the master host controller, which is currently busy executing another set of operations. This is a temporary situation, please retry")
    String cannotGetControllerLock();

    @Message(id = 308, value = "Cannot configure an interface to use 'any-ipv6-address' when system property java.net.preferIPv4Stack is true")
    StartException invalidAnyIPv6();

    @Message(id = 309, value = "Legacy extension '%s' is not supported on servers running this version. The extension " +
            "is only supported for use by hosts running a previous release in a mixed-version managed domain")
    String unsupportedLegacyExtension(String extensionName);

    @Message(id = 310, value = "Extension module %s not found")
    OperationFailedRuntimeException extensionModuleNotFound(@Cause ModuleNotFoundException cause, String module);

    @Message(id = 311, value = "Failed to load Extension module %s")
    RuntimeException extensionModuleLoadingFailure(@Cause ModuleLoadException cause, String module);

    @Message(id = 312, value = "no context to delegate with id: %s")
    IllegalStateException noContextToDelegateTo(int operationId);

    @Message(id = 313, value = "Unauthorized to execute operation '%s' for resource '%s' -- %s")
    UnauthorizedException unauthorized(String name, PathAddress address, ModelNode explanation);

    @Message(id = 314, value = "Users with multiple roles are not allowed")
    SecurityException illegalMultipleRoles();

    @Message(id = 315, value = "An unexpected number of AccountPrincipals %d have been found in the current Subject.")
    IllegalStateException unexpectedAccountPrincipalCount(int count);

    @Message(id = 316, value = "Different realms '%s' '%s' found in single Subject")
    IllegalStateException differentRealmsInSubject(String realmOne, String realmTwo);

    @Message(id = 317, value = "There is no handler called '%s'")
    IllegalStateException noHandlerCalled(String name);

    @Message(id = 318, value = "The operation context is not an AbstractOperationContext")
    OperationFailedException operationContextIsNotAbstractOperationContext();

    @Message(id = 319, value = "The handler is referenced by %s and so cannot be removed")
    IllegalStateException handlerIsReferencedBy(Set<PathAddress> references);

    @Message(id = 320, value = "The resolved file %s either does not exist or is a directory")
    IllegalStateException resolvedFileDoesNotExistOrIsDirectory(File file);

    @Message(id = 321, value = "Could not back up '%s' to '%s'")
    IllegalStateException couldNotBackUp(@Cause IOException cause, String absolutePath, String absolutePath1);

    @Message(id = 322, value = "Attempt was made to both remove and add a handler from a composite operation - update the handler instead")
    IllegalStateException attemptToBothRemoveAndAddHandlerUpdateInstead();

    @Message(id = 323, value = "Attempt was made to both add and remove a handler from a composite operation")
    IllegalStateException attemptToBothAddAndRemoveAndHandlerFromCompositeOperation();

    @Message(id = 324, value = "Attempt was made to both update and remove a handler from a composite operation")
    IllegalStateException attemptToBothUpdateAndRemoveHandlerFromCompositeOperation();

    @Message(id = 325, value = "Attempt was made to both remove and add a handler reference from a composite operation")
    IllegalStateException attemptToBothRemoveAndAddHandlerReferenceFromCompositeOperation();

    // This Message ID never made it to a Final release although it was close so may be referenced!

    //@Message(id = 326, value = "Unable to unmarshall Subject received for request.")
    //IOException unableToUnmarshallSubject(@Cause ClassNotFoundException e);

    @Message(id = 327, value = "Unknown role '%s'")
    IllegalArgumentException unknownRole(String roleName);

    @Message(id = 328, value = "Cannot remove standard role '%s'")
    IllegalStateException cannotRemoveStandardRole(String roleName);

    @Message(id = 329, value = "Unknown base role '%s'")
    IllegalArgumentException unknownBaseRole(String roleName);

    @Message(id = 330, value = "Role '%s' is already registered")
    IllegalStateException roleIsAlreadyRegistered(String roleName);

    @Message(id = 331, value = "Can only create child audit logger for main audit logger")
    IllegalStateException canOnlyCreateChildAuditLoggerForMainAuditLogger();

    @Message(id = 332, value = "Permission denied")
    String permissionDenied();

    @Message(id = 333, value = "Cannot add a Permission to a readonly PermissionCollection")
    SecurityException permissionCollectionIsReadOnly();

    @Message(id = 334, value = "Incompatible permission type %s")
    IllegalArgumentException incompatiblePermissionType(Class<?> clazz);

    @Message(id = 335, value = "Management resource '%s' not found")
    String managementResourceNotFoundMessage(PathAddress pathAddress);

    @Message(id = 336, value = "The following attributes are nillable in the current model but must be defined in the target model version: %s")
    String attributesMustBeDefined(Set<String> keySet);

    @Message(id = 337, value = "Unsupported Principal type '%X' received.")
    IOException unsupportedPrincipalType(byte type);

    @Message(id = 338, value = "Unsupported Principal parameter '%X' received parsing principal type '%X'.")
    IOException unsupportedPrincipalParameter(byte parameterType, byte principalType);

    @Message(id = 339, value = "The following attributes must be defined as %s in the current model: %s")
    String attributesMustBeDefinedAs(ModelNode value, Set<String> names);

    @Message(id = 340, value = "The following attributes must NOT be defined as %s in the current model: %s")
    String attributesMustNotBeDefinedAs(ModelNode value, Set<String> names);

    @Message(id = 341, value="A uri with bad syntax '%s' was passed for validation.")
    OperationFailedException badUriSyntax(String uri);

    @Message(id = 342, value = "Illegal value %d for operation header %s; value must be greater than zero")
    IllegalStateException invalidBlockingTimeout(long timeout, String headerName);

    @Message(id = 343, value = "The service container has been destabilized by a previous operation and further runtime updates cannot be processed. Restart is required.")
    String timeoutAwaitingInitialStability();

    @Message(id = 344, value = "Operation timed out awaiting service container stability")
    String timeoutExecutingOperation();

    @Message(id = 345, value = "Timeout after %d seconds waiting for existing service %s to be removed so a new instance can be installed.")
    IllegalStateException serviceInstallTimedOut(long timeout, ServiceName name);

    @LogMessage(level = Level.ERROR)
    @Message(id = 346, value = "Invalid value %s for property %s; must be a numeric value greater than zero. Default value of %d will be used.")
    void invalidDefaultBlockingTimeout(String sysPropValue, String sysPropName, long defaultUsed);

    @LogMessage(level = Level.DEBUG)
    @Message(id = 347, value = "Timeout after [%d] seconds waiting for initial service container stability before allowing runtime changes for operation '%s' at address '%s'. Operation will roll back; process restart is required.")
    void timeoutAwaitingInitialStability(long blockingTimeout, String name, PathAddress address);

    @LogMessage(level = Level.ERROR)
    @Message(id = 348, value = "Timeout after [%d] seconds waiting for service container stability. Operation will roll back. Step that first updated the service container was '%s' at address '%s'")
    void timeoutExecutingOperation(long blockingTimeout, String name, PathAddress address);

    @LogMessage(level = Level.ERROR)
    @Message(id = 349, value = "Timeout after [%d] seconds waiting for service container stability while finalizing an operation. Process must be restarted. Step that first updated the service container was '%s' at address '%s'")
    void timeoutCompletingOperation(long blockingTimeout, String name, PathAddress address);

    @LogMessage(level = Level.INFO)
    @Message(id = 350, value = "Execution of operation '%s' on remote process at address '%s' interrupted while awaiting initial response; remote process has been notified to cancel operation")
    void interruptedAwaitingInitialResponse(String operation, PathAddress proxyNodeAddress);

    @LogMessage(level = Level.INFO)
    @Message(id = 351, value = "Execution of operation '%s' on remote process at address '%s' interrupted while awaiting final response; remote process has been notified to terminate operation")
    void interruptedAwaitingFinalResponse(String operation, PathAddress proxyNodeAddress);

    @LogMessage(level = Level.INFO)
    @Message(id = 352, value = "Cancelling operation '%s' with id '%d' running on thread '%s'")
    void cancellingOperation(String operation, int id, String thread);

    @Message(id = 353, value = "No response handler for request %s")
    IOException responseHandlerNotFound(int id);

    @LogMessage(level = Level.INFO)
    @Message(id = 354, value = "Attempting reconnect to syslog handler '%s; after timeout of %d seconds")
    void attemptingReconnectToSyslog(String name, int timeout);

    @LogMessage(level = Level.INFO)
    @Message(id = 355, value = "Reconnecting to syslog handler '%s failed")
    void reconnectToSyslogFailed(String name, @Cause Throwable e);

    @LogMessage(level = WARN)
    @Message(id = 356, value = "Failed to emit notification %s")
    void failedToEmitNotification(Notification notification, @Cause Throwable cause);

    @LogMessage(level = WARN)
    @Message(id = 357, value = "Notification of type %s is not described for the resource at the address %s")
    void notificationIsNotDescribed(String type, PathAddress source);

    @Message(id = 358, value = "The resource was added at the address %s.")
    String resourceWasAdded(PathAddress address);

    @Message(id = 359, value = "The resource was removed at the address %s.")
    String resourceWasRemoved(PathAddress address);

    @Message(id = 360, value = "The attribute %s value has been changed from %s to %s.")
    String attributeValueWritten(String attributeName, ModelNode currentValue, ModelNode newVal);

    @Message(id = 361, value = "Capabilities cannot be queried in stage '%s'; they are not available until stage '%s'.")
    IllegalStateException capabilitiesNotAvailable(OperationContext.Stage currentStage, OperationContext.Stage runtime);

    @Message(id = 362, value = "Capabilities required by resource '%s' are not available:")
    String requiredCapabilityMissing(String demandingAddress);

    @Message(id = 363, value = "Capability '%s' is already registered in context '%s.")
    IllegalStateException capabilityAlreadyRegisteredInContext(String capability, String context);

    @Message(id = 364, value = "Capability '%s' is unknown.")
    IllegalStateException unknownCapability(String capability);

    @Message(id = 365, value = "Capability '%s' is unknown in context '%s'.")
    IllegalStateException unknownCapabilityInContext(String capability, String context);

    @Message(id = 366, value = "Capability '%s' does not expose a runtime API.")
    IllegalArgumentException capabilityDoesNotExposeRuntimeAPI(String capabilityName);

    @Message(id = 367, value = "Cannot remove capability '%s' as it is required by other capabilities:")
    String cannotRemoveRequiredCapability(String capability);

    @Message(id = 368, value = "Cannot remove capability '%s' from context '%s' as it is required by other capabilities:")
    String cannotRemoveRequiredCapabilityInContext(String capability, String context);

    @Message(id = 369, value = "Required capabilities are not available:")
    String requiredCapabilityMissing();

    @Message(id = NONE, value = "capability '%s' requires it for address '%s'")
    String requirementPointSimple(String capability, String requestingAddress);

    @Message(id = NONE, value = "capability '%s' requires it for attribute '%s' at address '%s'")
    String requirementPointFull(String capability, String attribute, String requestingAddress);

    @Message(id = NONE, value = "    %s")
    String formattedCapabilityName(String capability);

    @Message(id = NONE, value = "    %s in context '%s'")
    String formattedCapabilityId(String capability, String context);

    @Message(id = 370, value="Incomplete expression: %s")
    OperationFailedException incompleteExpression(String expression);

    @Message(id = 371, value="The element '%s' is no longer supported, please use '%s' instead")
    XMLStreamException unsupportedElement(QName name, @Param Location location, String supportedElement);

    @Message(id = 372, value="List attribute '%s' contains duplicates, which are not allowed")
    String duplicateElementsInList(String name);

    @Message(id = 373, value="Deployment resource must be runtime only")
    IllegalArgumentException deploymentResourceMustBeRuntimeOnly();

    @Message(id = 374, value = "Unable to resolve expressions at this location.")
    OperationFailedException unableToResolveExpressions();

    @LogMessage(level = WARN)
    @Message(id = 375, value = "Update of the management operation audit log failed on the handler '%s' due to '%s'. Please make sure that the syslog server is running and reachable")
    void udpSyslogServerUnavailable(String name, String message);

    @Message(id = 376, value = "Unexpected attribute '%s' encountered. Valid attributes are: '%s'")
    XMLStreamException unexpectedAttribute(QName name, StringBuilder possibleAttributes, @Param Location location);

    @Message(id = 377, value = "Unexpected element '%s' encountered. Valid elements are: '%s'")
    XMLStreamException unexpectedElement(QName name, StringBuilder possible, @Param Location location);

    @Message(id = 378, value = "Attribute '%s' is not of type '%s', it is type '%s'")
    OperationFailedException attributeIsWrongType(String name, ModelType expectedType, ModelType providedType);

    @Message(id = 379, value = "System boot is in process; execution of remote management operations is not currently available")
    String managementUnavailableDuringBoot();

    @Message(id = 380, value="Attribute '%s' needs to be set or passed before attribute '%s' can be correctly set")
    OperationFailedException requiredAttributeNotSet(String required, String name);

    @Message(id = 381, value="Illegal permission name '%s'")
    IllegalArgumentException illegalPermissionName(String name);

    @Message(id = 382, value="Illegal permission actions '%s'")
    IllegalArgumentException illegalPermissionActions(String actions);

    @Message(id = 383, value = "No operation is defined %s")
    String noOperationDefined(final ModelNode operation);

    @Message(id = 384, value = "The call to registerHostCapable() should happen before registering models or transformers for the '%s' subsystem.")
    IllegalStateException registerHostCapableMustHappenFirst(String name);

    @Message(id = 385, value = "An attempt was made to register the non-host capable subsystem '%s' from extension module '%s' in the host model.")
    IllegalStateException nonHostCapableSubsystemInHostModel(String subsystemName, String extensionModuleName);

    @Message(id = 386, value = "The host controller info can only be accessed after the model stage on boot")
    OperationFailedException onlyAccessHostControllerInfoInRuntimeStage();

    @Message(id = 387, value="Illegal path address '%s' , it is not in a correct CLI format")
    IllegalArgumentException illegalCLIStylePathAddress(String pathAddress);

    @Message(id = 388, value = "Could not create empty configuration file %s")
    IllegalStateException cannotCreateEmptyConfig(String absolutePath, @Cause IOException cause);

    @Message(id = 389, value = "Could not create an empty configuration at file %s as there is an existing non-empty configuration there")
    IllegalStateException rejectEmptyConfig(String absolutePath);

    @Message(id = 390, value = "An invalid key '%s' has been supplied for parameter '%s'")
    OperationFailedException invalidKeyForObjectType(String key, String parameter);

    @Message(id = 391, value = "Could not resolve attribute expression: '%s', invalid index '%d'")
    OperationFailedException couldNotResolveExpressionIndex(String attributeExpression, int index);

    @Message(id = 392, value = "Could not resolve attribute expression: '%s', type is not a list")
    OperationFailedException couldNotResolveExpressionList(String attributeExpression);

    @Message(id = 393, value = "Could not resolve attribute expression: '%s'")
    OperationFailedException couldNotResolveExpression(String attributeExpression);

    @Message(id = 394, value = "Capability '%s' does not provide services of type '%s'")
    IllegalArgumentException invalidCapabilityServiceType(String capabilityName, Class<?> serviceType);

    @LogMessage(level = Level.INFO)
    @Message(id = 395, value = "Operation %s against the resource at address %s is deprecated, and it might be removed in " +
            "future version. See the the output of the read-operation-description operation" +
            "to learn more about the deprecation.")
    void operationDeprecated(String name, String address);

    @Message(id = 396, value = "Resource %s is discarded on the target host %s")
    String discardedResourceTransformation(PathAddress address, String host);

    @Message(id = 397, value = "Indexed child resources can only be registered if the parent resource supports ordered children. The parent of '%s' is not indexed")
    IllegalStateException indexedChildResourceRegistrationNotAvailable(PathElement element);

    @Message(id = 398, value = "An attempt was made to rename the resource found at %s to %s. However, '%s' is one of the resource types defined to be ordered on the parent resource %s")
    OperationFailedRuntimeException orderedChildTypeRenamed(PathAddress read, PathAddress transformed, String type, Set<String> parentOrderedChildren);

    @Message(id = 399, value = "The capability '%s' required by capability '%s' in context '%s' is available in one or " +
            "more socket binding groups, but not all socket binding capabilities required by '%s' can be resolved from a " +
            "single socket binding group, so this configuration is invalid")
    String inconsistentCapabilityContexts(String requiredName, String dependentName, String dependentContext, String dependentContextAgain);

    @LogMessage(level = Level.ERROR)
    @Message(id = 400, value = "Capability '%s' in context '%s' associated with resource '%s' requires capability '%s'. " +
            "It is available in one or more socket binding groups, but not all socket binding capabilities required by " +
            "'%s' can be resolved from a single socket binding group, so this configuration is invalid")
    void inconsistentCapabilityContexts(String dependentName, String dependentContext, String address, String requiredName, String dependentContextAgain);

    @Message(id = 401, value = "Couldn't build the report")
    RuntimeException failedToBuildReport(@Cause Throwable t);

<<<<<<< HEAD
    @Message(id = 402, value = "Subsystems %s provided by legacy extension '%s' are not supported on servers running this version. " +
            "Both the subsystem and the extension must be removed or migrated before the server will function.")
    @LogMessage(level = ERROR)
    void removeUnsupportedLegacyExtension(List<String> subsystemNames, String extensionName);
=======
    @Message(id = 402, value = "The deprecated parameter %s has been set in addition to the current parameter %s but with different values")
    OperationFailedException deprecatedAndCurrentParameterMismatch(String deprecated, String current);
>>>>>>> eda56ca4
}<|MERGE_RESOLUTION|>--- conflicted
+++ resolved
@@ -3347,13 +3347,12 @@
     @Message(id = 401, value = "Couldn't build the report")
     RuntimeException failedToBuildReport(@Cause Throwable t);
 
-<<<<<<< HEAD
     @Message(id = 402, value = "Subsystems %s provided by legacy extension '%s' are not supported on servers running this version. " +
             "Both the subsystem and the extension must be removed or migrated before the server will function.")
     @LogMessage(level = ERROR)
     void removeUnsupportedLegacyExtension(List<String> subsystemNames, String extensionName);
-=======
-    @Message(id = 402, value = "The deprecated parameter %s has been set in addition to the current parameter %s but with different values")
+
+    @Message(id = 403, value = "The deprecated parameter %s has been set in addition to the current parameter %s but with different values")
     OperationFailedException deprecatedAndCurrentParameterMismatch(String deprecated, String current);
->>>>>>> eda56ca4
+
 }