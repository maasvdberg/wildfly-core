--- conflicted
+++ resolved
@@ -3377,9 +3377,6 @@
     @Message(id = 406, value = "Could not convert the attribute '%s' to a %s")
     OperationFailedException selectFailedCouldNotConvertAttributeToType(String attribute, ModelType type);
 
-<<<<<<< HEAD
-    @Message(id = 407, value = "The deprecated parameter %s has been set in addition to the current parameter %s but with different values")
-=======
     @LogMessage(level = Level.ERROR)
     @Message(id = 407, value = "Failed sending completed response %s for %d")
     void failedSendingCompletedResponse(@Cause Throwable cause, ModelNode response, int operationId);
@@ -3400,7 +3397,6 @@
     void failedToParseElementLenient(@Cause XMLStreamException e, String elementName);
 
     @Message(id = 412, value = "The deprecated parameter %s has been set in addition to the current parameter %s but with different values")
->>>>>>> e998d2bb
     OperationFailedException deprecatedAndCurrentParameterMismatch(String deprecated, String current);
 
 }